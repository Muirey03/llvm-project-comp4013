"""Test breaking inside functions defined within a BSD archive file libfoo.a."""


import lldb
from lldbsuite.test.decorators import *
from lldbsuite.test.lldbtest import *
from lldbsuite.test import lldbutil
import os
import time


class BSDArchivesTestCase(TestBase):
    # If your test case doesn't stress debug info, then
    # set this to true.  That way it won't be run once for
    # each debug info format.
    NO_DEBUG_INFO_TESTCASE = True

    def setUp(self):
        # Call super's setUp().
        TestBase.setUp(self)
        # Find the line number in a(int) to break at.
        self.line = line_number("a.c", "// Set file and line breakpoint inside a().")

<<<<<<< HEAD
    @expectedFailureAll(
        oslist=["windows"],
        bugnumber="llvm.org/pr24527.  Makefile.rules doesn't know how to build static libs on Windows",
    )
=======
>>>>>>> dd326b12
    def test(self):
        """Break inside a() and b() defined within libfoo.a."""
        self.build()

        exe = self.getBuildArtifact("a.out")
        self.runCmd("file " + exe, CURRENT_EXECUTABLE_SET)

        # Break inside a() by file and line first.
        lldbutil.run_break_set_by_file_and_line(
            self, "a.c", self.line, num_expected_locations=1, loc_exact=True
        )

        self.runCmd("run", RUN_SUCCEEDED)

        # The stop reason of the thread should be breakpoint.
        self.expect(
            "thread list",
            STOPPED_DUE_TO_BREAKPOINT,
            substrs=["stopped", "stop reason = breakpoint"],
        )

        # Break at a(int) first.
        self.expect(
            "frame variable", VARIABLES_DISPLAYED_CORRECTLY, substrs=["(int) arg = 1"]
        )
        self.expect_var_path("__a_global", type="int", value="1")

        # Set breakpoint for b() next.
        lldbutil.run_break_set_by_symbol(
            self, "b", num_expected_locations=1, sym_exact=True
        )

        # Continue the program, we should break at b(int) next.
        self.runCmd("continue")
        self.expect(
            "thread list",
            STOPPED_DUE_TO_BREAKPOINT,
            substrs=["stopped", "stop reason = breakpoint"],
        )
        self.expect(
            "frame variable", VARIABLES_DISPLAYED_CORRECTLY, substrs=["(int) arg = 2"]
        )
        self.expect_var_path("__b_global", type="int", value="2")

    def check_frame_variable_errors(self, thread, error_strings):
        command_result = lldb.SBCommandReturnObject()
        interp = self.dbg.GetCommandInterpreter()
        result = interp.HandleCommand("frame variable", command_result)
        self.assertEqual(
            result, lldb.eReturnStatusFailed, "frame var succeeded unexpectedly"
        )
        command_error = command_result.GetError()

        frame = thread.GetFrameAtIndex(0)
        var_list = frame.GetVariables(True, True, False, True)
        self.assertEqual(var_list.GetSize(), 0)
        api_error = var_list.GetError().GetCString()

        for s in error_strings:
            self.assertIn(
                s,
                command_error,
                'Make sure "%s" exists in the command error "%s"' % (s, command_error),
            )
        for s in error_strings:
            self.assertIn(
                s,
                api_error,
                'Make sure "%s" exists in the API error "%s"' % (s, api_error),
            )

    @skipIfRemote
    @skipUnlessDarwin
    def test_frame_var_errors_when_archive_missing(self):
        """
        Break inside a() and remove libfoo.a to make sure we can't load
        the debug information and report an appropriate error when doing
        'frame variable'.
        """
        self.build()
        exe = self.getBuildArtifact("a.out")
        libfoo_path = self.getBuildArtifact("libfoo.a")
        # Delete the main.o file that contains the debug info so we force an
        # error when we run to main and try to get variables for the a()
        # function. Since the libfoo.a is missing, the debug info won't be
        # loaded and we should see an error when trying to read varibles.
        os.unlink(libfoo_path)

        (target, process, thread, bkpt) = lldbutil.run_to_name_breakpoint(
            self, "a", bkpt_module=exe
        )

        error_strings = [
            'debug map object file "',
            'libfoo.a(a.o)" containing debug info does not exist, debug info will not be loaded',
        ]
        self.check_frame_variable_errors(thread, error_strings)

    @skipIfRemote
    @skipIf(compiler="clang", compiler_version=["<", "12.0"])
    def test_archive_specifications(self):
        """
        Create archives and make sure the information we get when retrieving
        the modules specifications is correct.
        """
        self.build()
        libbar_path = self.getBuildArtifact("libbar.a")
        libfoo_path = self.getBuildArtifact("libfoo.a")
        libfoothin_path = self.getBuildArtifact("libfoo-thin.a")
        objfile_a = self.getBuildArtifact("a.o")
        objfile_b = self.getBuildArtifact("b.o")
        objfile_c = self.getBuildArtifact("c.o")
        size_a = os.path.getsize(objfile_a)
        size_b = os.path.getsize(objfile_b)
        size_c = os.path.getsize(objfile_c)

        # Test loading normal archives
        module_specs = lldb.SBModuleSpecList.GetModuleSpecifications(libfoo_path)
        num_specs = module_specs.GetSize()
        self.assertEqual(num_specs, 2)
        spec = module_specs.GetSpecAtIndex(0)
        self.assertEqual(spec.GetObjectName(), "a.o")
        self.assertEqual(spec.GetObjectSize(), size_a)
        spec = module_specs.GetSpecAtIndex(1)
        self.assertEqual(spec.GetObjectName(), "b.o")
        self.assertEqual(spec.GetObjectSize(), size_b)

        # Test loading thin archives
        module_specs = lldb.SBModuleSpecList.GetModuleSpecifications(libbar_path)
        num_specs = module_specs.GetSize()
        self.assertEqual(num_specs, 1)
        spec = module_specs.GetSpecAtIndex(0)
        self.assertEqual(spec.GetObjectName(), "c.o")
        self.assertEqual(spec.GetObjectSize(), size_c)

        module_specs = lldb.SBModuleSpecList.GetModuleSpecifications(libfoothin_path)
        num_specs = module_specs.GetSize()
        self.assertEqual(num_specs, 2)
        spec = module_specs.GetSpecAtIndex(0)
        self.assertEqual(spec.GetObjectName(), "a.o")
        self.assertEqual(spec.GetObjectSize(), size_a)
        spec = module_specs.GetSpecAtIndex(1)
        self.assertEqual(spec.GetObjectName(), "b.o")
        self.assertEqual(spec.GetObjectSize(), size_b, libfoothin_path)

    @skipIfRemote
    @skipUnlessDarwin
    def test_frame_var_errors_when_thin_archive_malformed(self):
        """
        Create thin archive libfoo.a and make it malformed to make sure
        we don't crash and report an appropriate error when resolving
        breakpoint using debug map.
        """
        self.build()
        exe = self.getBuildArtifact("a.out")
        libfoo_path = self.getBuildArtifact("libfoo.a")
        libthin_path = self.getBuildArtifact("libfoo-thin.a")
        objfile_a = self.getBuildArtifact("a.o")
        objfile_b = self.getBuildArtifact("b.o")
        objfile_c = self.getBuildArtifact("c.o")
        # Replace the libfoo.a file with a thin archive containing the same
        # debug information (a.o, b.o). Then remove a.o from the file system
        # so we force an error when we set a breakpoint on a() function.
        # Since the a.o is missing, the debug info won't be loaded and we
        # should see an error when trying to break into a().
        os.remove(libfoo_path)
        shutil.copyfile(libthin_path, libfoo_path)
        os.remove(objfile_a)

        self.runCmd("file " + exe, CURRENT_EXECUTABLE_SET)
        # We won't be able to see source file
        self.expect(
            "b a",
            substrs=["Breakpoint 1: where = a.out`a, address ="],
        )
        # Break at a() should fail
        (target, process, thread, bkpt) = lldbutil.run_to_name_breakpoint(
            self, "a", bkpt_module=exe
        )
        error_strings = [
            '"a.o" object from the "',
            "libfoo.a\" archive: either the .o file doesn't exist in the archive or the modification time (0x",
            ") of the .o file doesn't match",
        ]
        self.check_frame_variable_errors(thread, error_strings)

        # Break at b() should succeed
        (target, process, thread, bkpt) = lldbutil.run_to_name_breakpoint(
            self, "b", bkpt_module=exe
        )
        self.expect(
            "thread list",
            STOPPED_DUE_TO_BREAKPOINT,
            substrs=["stopped", "stop reason = breakpoint"],
        )
        self.expect(
            "frame variable", VARIABLES_DISPLAYED_CORRECTLY, substrs=["(int) arg = 2"]
        )

    @skipIfRemote
    @skipUnlessDarwin
    def test_frame_var_errors_when_mtime_mistmatch_for_object_in_archive(self):
        """
        Break inside a() and modify the modification time for "a.o" within
        libfoo.a to make sure we can't load the debug information and
        report an appropriate error when doing 'frame variable'.
        """
        self.build()
        exe = self.getBuildArtifact("a.out")
        a_path = self.getBuildArtifact("a.o")

        # Change the modification time of the a.o object file after sleeping for
        # 2 seconds to ensure the modification time is different. The rebuild
        # only the "libfoo.a" target. This means the modification time of the
        # a.o within libfoo.a will not match the debug map's modification time
        # in a.out and will cause the debug information to not be loaded and we
        # should get an appropriate error when reading variables.
        time.sleep(2)
        os.utime(a_path, None)
        self.build(make_targets=["libfoo.a"])

        (target, process, thread, bkpt) = lldbutil.run_to_name_breakpoint(
            self, "a", bkpt_module=exe
        )

        error_strings = [
            '"a.o" object from the "',
            "libfoo.a\" archive: either the .o file doesn't exist in the archive or the modification time (0x",
            ") of the .o file doesn't match",
        ]
        self.check_frame_variable_errors(thread, error_strings)<|MERGE_RESOLUTION|>--- conflicted
+++ resolved
@@ -21,13 +21,6 @@
         # Find the line number in a(int) to break at.
         self.line = line_number("a.c", "// Set file and line breakpoint inside a().")
 
-<<<<<<< HEAD
-    @expectedFailureAll(
-        oslist=["windows"],
-        bugnumber="llvm.org/pr24527.  Makefile.rules doesn't know how to build static libs on Windows",
-    )
-=======
->>>>>>> dd326b12
     def test(self):
         """Break inside a() and b() defined within libfoo.a."""
         self.build()
