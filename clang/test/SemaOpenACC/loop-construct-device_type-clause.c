--- conflicted
+++ resolved
@@ -193,10 +193,6 @@
   for(;;)
     for(;;);
 
-<<<<<<< HEAD
-  // expected-warning@+1{{OpenACC clause 'gang' not yet implemented, clause ignored}}
-=======
->>>>>>> dd326b12
 #pragma acc loop dtype(*) gang
   for(;;);
   // expected-error@+1{{OpenACC 'wait' clause is not valid on 'loop' directive}}
