# Including the native target is important because some of LLVM's tests fail if
# you don't.
set(LLVM_TARGETS_TO_BUILD Native CACHE STRING "")

# Include the DirectX target for DXIL code generation, eventually we'll include
# SPIR-V here too.
set(LLVM_EXPERIMENTAL_TARGETS_TO_BUILD "DirectX;SPIRV" CACHE STRING "")

# HLSL support is currently limted to clang, eventually it will expand to
# clang-tools-extra too.
set(LLVM_ENABLE_PROJECTS "clang;clang-tools-extra" CACHE STRING "")

set(CLANG_ENABLE_HLSL On CACHE BOOL "")

<<<<<<< HEAD
if (NOT CMAKE_CONFIGURATION_TYPES)
=======
if (HLSL_ENABLE_DISTRIBUTION)
>>>>>>> 97025bd9
  set(LLVM_DISTRIBUTION_COMPONENTS
      "clang;hlsl-resource-headers;clangd"
      CACHE STRING "")
endif()<|MERGE_RESOLUTION|>--- conflicted
+++ resolved
@@ -12,11 +12,7 @@
 
 set(CLANG_ENABLE_HLSL On CACHE BOOL "")
 
-<<<<<<< HEAD
-if (NOT CMAKE_CONFIGURATION_TYPES)
-=======
 if (HLSL_ENABLE_DISTRIBUTION)
->>>>>>> 97025bd9
   set(LLVM_DISTRIBUTION_COMPONENTS
       "clang;hlsl-resource-headers;clangd"
       CACHE STRING "")
