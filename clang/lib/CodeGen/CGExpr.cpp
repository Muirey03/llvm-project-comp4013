//===--- CGExpr.cpp - Emit LLVM Code from Expressions ---------------------===//
//
// Part of the LLVM Project, under the Apache License v2.0 with LLVM Exceptions.
// See https://llvm.org/LICENSE.txt for license information.
// SPDX-License-Identifier: Apache-2.0 WITH LLVM-exception
//
//===----------------------------------------------------------------------===//
//
// This contains code to emit Expr nodes as LLVM code.
//
//===----------------------------------------------------------------------===//

#include "CGCUDARuntime.h"
#include "CGCXXABI.h"
#include "CGCall.h"
#include "CGCleanup.h"
#include "CGDebugInfo.h"
#include "CGObjCRuntime.h"
#include "CGOpenMPRuntime.h"
#include "CGRecordLayout.h"
#include "CodeGenFunction.h"
#include "CodeGenModule.h"
#include "ConstantEmitter.h"
#include "TargetInfo.h"
#include "clang/AST/ASTContext.h"
#include "clang/AST/Attr.h"
#include "clang/AST/DeclObjC.h"
#include "clang/AST/NSAPI.h"
#include "clang/AST/StmtVisitor.h"
#include "clang/Basic/Builtins.h"
#include "clang/Basic/CodeGenOptions.h"
#include "clang/Basic/SourceManager.h"
#include "llvm/ADT/Hashing.h"
#include "llvm/ADT/STLExtras.h"
#include "llvm/ADT/StringExtras.h"
#include "llvm/IR/DataLayout.h"
#include "llvm/IR/Intrinsics.h"
#include "llvm/IR/IntrinsicsWebAssembly.h"
#include "llvm/IR/LLVMContext.h"
#include "llvm/IR/MDBuilder.h"
#include "llvm/IR/MatrixBuilder.h"
#include "llvm/Passes/OptimizationLevel.h"
#include "llvm/Support/ConvertUTF.h"
#include "llvm/Support/MathExtras.h"
#include "llvm/Support/Path.h"
#include "llvm/Support/SaveAndRestore.h"
#include "llvm/Support/xxhash.h"
#include "llvm/Transforms/Utils/SanitizerStats.h"

#include <optional>
#include <string>

using namespace clang;
using namespace CodeGen;

// Experiment to make sanitizers easier to debug
static llvm::cl::opt<bool> ClSanitizeDebugDeoptimization(
    "ubsan-unique-traps", llvm::cl::Optional,
    llvm::cl::desc("Deoptimize traps for UBSAN so there is 1 trap per check."));

// TODO: Introduce frontend options to enabled per sanitizers, similar to
// `fsanitize-trap`.
static llvm::cl::opt<bool> ClSanitizeGuardChecks(
    "ubsan-guard-checks", llvm::cl::Optional,
    llvm::cl::desc("Guard UBSAN checks with `llvm.allow.ubsan.check()`."));

//===--------------------------------------------------------------------===//
//                        Miscellaneous Helper Methods
//===--------------------------------------------------------------------===//

/// CreateTempAlloca - This creates a alloca and inserts it into the entry
/// block.
RawAddress
CodeGenFunction::CreateTempAllocaWithoutCast(llvm::Type *Ty, CharUnits Align,
                                             const Twine &Name,
                                             llvm::Value *ArraySize) {
  auto Alloca = CreateTempAlloca(Ty, Name, ArraySize);
  Alloca->setAlignment(Align.getAsAlign());
  return RawAddress(Alloca, Ty, Align, KnownNonNull);
}

/// CreateTempAlloca - This creates a alloca and inserts it into the entry
/// block. The alloca is casted to default address space if necessary.
RawAddress CodeGenFunction::CreateTempAlloca(llvm::Type *Ty, CharUnits Align,
                                             const Twine &Name,
                                             llvm::Value *ArraySize,
                                             RawAddress *AllocaAddr) {
  auto Alloca = CreateTempAllocaWithoutCast(Ty, Align, Name, ArraySize);
  if (AllocaAddr)
    *AllocaAddr = Alloca;
  llvm::Value *V = Alloca.getPointer();
  // Alloca always returns a pointer in alloca address space, which may
  // be different from the type defined by the language. For example,
  // in C++ the auto variables are in the default address space. Therefore
  // cast alloca to the default address space when necessary.
  if (getASTAllocaAddressSpace() != LangAS::Default) {
    auto DestAddrSpace = getContext().getTargetAddressSpace(LangAS::Default);
    llvm::IRBuilderBase::InsertPointGuard IPG(Builder);
    // When ArraySize is nullptr, alloca is inserted at AllocaInsertPt,
    // otherwise alloca is inserted at the current insertion point of the
    // builder.
    if (!ArraySize)
      Builder.SetInsertPoint(getPostAllocaInsertPoint());
    V = getTargetHooks().performAddrSpaceCast(
        *this, V, getASTAllocaAddressSpace(), LangAS::Default,
        Ty->getPointerTo(DestAddrSpace), /*non-null*/ true);
  }

  return RawAddress(V, Ty, Align, KnownNonNull);
}

/// CreateTempAlloca - This creates an alloca and inserts it into the entry
/// block if \p ArraySize is nullptr, otherwise inserts it at the current
/// insertion point of the builder.
llvm::AllocaInst *CodeGenFunction::CreateTempAlloca(llvm::Type *Ty,
                                                    const Twine &Name,
                                                    llvm::Value *ArraySize) {
  llvm::AllocaInst *Alloca;
  if (ArraySize)
    Alloca = Builder.CreateAlloca(Ty, ArraySize, Name);
  else
    Alloca = new llvm::AllocaInst(Ty, CGM.getDataLayout().getAllocaAddrSpace(),
                                  ArraySize, Name, AllocaInsertPt);
  if (Allocas) {
    Allocas->Add(Alloca);
  }
  return Alloca;
}

/// CreateDefaultAlignTempAlloca - This creates an alloca with the
/// default alignment of the corresponding LLVM type, which is *not*
/// guaranteed to be related in any way to the expected alignment of
/// an AST type that might have been lowered to Ty.
RawAddress CodeGenFunction::CreateDefaultAlignTempAlloca(llvm::Type *Ty,
                                                         const Twine &Name) {
  CharUnits Align =
      CharUnits::fromQuantity(CGM.getDataLayout().getPrefTypeAlign(Ty));
  return CreateTempAlloca(Ty, Align, Name);
}

RawAddress CodeGenFunction::CreateIRTemp(QualType Ty, const Twine &Name) {
  CharUnits Align = getContext().getTypeAlignInChars(Ty);
  return CreateTempAlloca(ConvertType(Ty), Align, Name);
}

RawAddress CodeGenFunction::CreateMemTemp(QualType Ty, const Twine &Name,
                                          RawAddress *Alloca) {
  // FIXME: Should we prefer the preferred type alignment here?
  return CreateMemTemp(Ty, getContext().getTypeAlignInChars(Ty), Name, Alloca);
}

RawAddress CodeGenFunction::CreateMemTemp(QualType Ty, CharUnits Align,
                                          const Twine &Name,
                                          RawAddress *Alloca) {
  RawAddress Result = CreateTempAlloca(ConvertTypeForMem(Ty), Align, Name,
                                       /*ArraySize=*/nullptr, Alloca);

  if (Ty->isConstantMatrixType()) {
    auto *ArrayTy = cast<llvm::ArrayType>(Result.getElementType());
    auto *VectorTy = llvm::FixedVectorType::get(ArrayTy->getElementType(),
                                                ArrayTy->getNumElements());

    Result = Address(Result.getPointer(), VectorTy, Result.getAlignment(),
                     KnownNonNull);
  }
  return Result;
}

RawAddress CodeGenFunction::CreateMemTempWithoutCast(QualType Ty,
                                                     CharUnits Align,
                                                     const Twine &Name) {
  return CreateTempAllocaWithoutCast(ConvertTypeForMem(Ty), Align, Name);
}

RawAddress CodeGenFunction::CreateMemTempWithoutCast(QualType Ty,
                                                     const Twine &Name) {
  return CreateMemTempWithoutCast(Ty, getContext().getTypeAlignInChars(Ty),
                                  Name);
}

/// EvaluateExprAsBool - Perform the usual unary conversions on the specified
/// expression and compare the result against zero, returning an Int1Ty value.
llvm::Value *CodeGenFunction::EvaluateExprAsBool(const Expr *E) {
  PGO.setCurrentStmt(E);
  if (const MemberPointerType *MPT = E->getType()->getAs<MemberPointerType>()) {
    llvm::Value *MemPtr = EmitScalarExpr(E);
    return CGM.getCXXABI().EmitMemberPointerIsNotNull(*this, MemPtr, MPT);
  }

  QualType BoolTy = getContext().BoolTy;
  SourceLocation Loc = E->getExprLoc();
  CGFPOptionsRAII FPOptsRAII(*this, E);
  if (!E->getType()->isAnyComplexType())
    return EmitScalarConversion(EmitScalarExpr(E), E->getType(), BoolTy, Loc);

  return EmitComplexToScalarConversion(EmitComplexExpr(E), E->getType(), BoolTy,
                                       Loc);
}

/// EmitIgnoredExpr - Emit code to compute the specified expression,
/// ignoring the result.
void CodeGenFunction::EmitIgnoredExpr(const Expr *E) {
  if (E->isPRValue())
    return (void)EmitAnyExpr(E, AggValueSlot::ignored(), true);

  // if this is a bitfield-resulting conditional operator, we can special case
  // emit this. The normal 'EmitLValue' version of this is particularly
  // difficult to codegen for, since creating a single "LValue" for two
  // different sized arguments here is not particularly doable.
  if (const auto *CondOp = dyn_cast<AbstractConditionalOperator>(
          E->IgnoreParenNoopCasts(getContext()))) {
    if (CondOp->getObjectKind() == OK_BitField)
      return EmitIgnoredConditionalOperator(CondOp);
  }

  // Just emit it as an l-value and drop the result.
  EmitLValue(E);
}

/// EmitAnyExpr - Emit code to compute the specified expression which
/// can have any type.  The result is returned as an RValue struct.
/// If this is an aggregate expression, AggSlot indicates where the
/// result should be returned.
RValue CodeGenFunction::EmitAnyExpr(const Expr *E,
                                    AggValueSlot aggSlot,
                                    bool ignoreResult) {
  switch (getEvaluationKind(E->getType())) {
  case TEK_Scalar:
    return RValue::get(EmitScalarExpr(E, ignoreResult));
  case TEK_Complex:
    return RValue::getComplex(EmitComplexExpr(E, ignoreResult, ignoreResult));
  case TEK_Aggregate:
    if (!ignoreResult && aggSlot.isIgnored())
      aggSlot = CreateAggTemp(E->getType(), "agg-temp");
    EmitAggExpr(E, aggSlot);
    return aggSlot.asRValue();
  }
  llvm_unreachable("bad evaluation kind");
}

/// EmitAnyExprToTemp - Similar to EmitAnyExpr(), however, the result will
/// always be accessible even if no aggregate location is provided.
RValue CodeGenFunction::EmitAnyExprToTemp(const Expr *E) {
  AggValueSlot AggSlot = AggValueSlot::ignored();

  if (hasAggregateEvaluationKind(E->getType()))
    AggSlot = CreateAggTemp(E->getType(), "agg.tmp");
  return EmitAnyExpr(E, AggSlot);
}

/// EmitAnyExprToMem - Evaluate an expression into a given memory
/// location.
void CodeGenFunction::EmitAnyExprToMem(const Expr *E,
                                       Address Location,
                                       Qualifiers Quals,
                                       bool IsInit) {
  // FIXME: This function should take an LValue as an argument.
  switch (getEvaluationKind(E->getType())) {
  case TEK_Complex:
    EmitComplexExprIntoLValue(E, MakeAddrLValue(Location, E->getType()),
                              /*isInit*/ false);
    return;

  case TEK_Aggregate: {
    EmitAggExpr(E, AggValueSlot::forAddr(Location, Quals,
                                         AggValueSlot::IsDestructed_t(IsInit),
                                         AggValueSlot::DoesNotNeedGCBarriers,
                                         AggValueSlot::IsAliased_t(!IsInit),
                                         AggValueSlot::MayOverlap));
    return;
  }

  case TEK_Scalar: {
    RValue RV = RValue::get(EmitScalarExpr(E, /*Ignore*/ false));
    LValue LV = MakeAddrLValue(Location, E->getType());
    EmitStoreThroughLValue(RV, LV);
    return;
  }
  }
  llvm_unreachable("bad evaluation kind");
}

static void
pushTemporaryCleanup(CodeGenFunction &CGF, const MaterializeTemporaryExpr *M,
                     const Expr *E, Address ReferenceTemporary) {
  // Objective-C++ ARC:
  //   If we are binding a reference to a temporary that has ownership, we
  //   need to perform retain/release operations on the temporary.
  //
  // FIXME: This should be looking at E, not M.
  if (auto Lifetime = M->getType().getObjCLifetime()) {
    switch (Lifetime) {
    case Qualifiers::OCL_None:
    case Qualifiers::OCL_ExplicitNone:
      // Carry on to normal cleanup handling.
      break;

    case Qualifiers::OCL_Autoreleasing:
      // Nothing to do; cleaned up by an autorelease pool.
      return;

    case Qualifiers::OCL_Strong:
    case Qualifiers::OCL_Weak:
      switch (StorageDuration Duration = M->getStorageDuration()) {
      case SD_Static:
        // Note: we intentionally do not register a cleanup to release
        // the object on program termination.
        return;

      case SD_Thread:
        // FIXME: We should probably register a cleanup in this case.
        return;

      case SD_Automatic:
      case SD_FullExpression:
        CodeGenFunction::Destroyer *Destroy;
        CleanupKind CleanupKind;
        if (Lifetime == Qualifiers::OCL_Strong) {
          const ValueDecl *VD = M->getExtendingDecl();
          bool Precise = isa_and_nonnull<VarDecl>(VD) &&
                         VD->hasAttr<ObjCPreciseLifetimeAttr>();
          CleanupKind = CGF.getARCCleanupKind();
          Destroy = Precise ? &CodeGenFunction::destroyARCStrongPrecise
                            : &CodeGenFunction::destroyARCStrongImprecise;
        } else {
          // __weak objects always get EH cleanups; otherwise, exceptions
          // could cause really nasty crashes instead of mere leaks.
          CleanupKind = NormalAndEHCleanup;
          Destroy = &CodeGenFunction::destroyARCWeak;
        }
        if (Duration == SD_FullExpression)
          CGF.pushDestroy(CleanupKind, ReferenceTemporary,
                          M->getType(), *Destroy,
                          CleanupKind & EHCleanup);
        else
          CGF.pushLifetimeExtendedDestroy(CleanupKind, ReferenceTemporary,
                                          M->getType(),
                                          *Destroy, CleanupKind & EHCleanup);
        return;

      case SD_Dynamic:
        llvm_unreachable("temporary cannot have dynamic storage duration");
      }
      llvm_unreachable("unknown storage duration");
    }
  }

  CXXDestructorDecl *ReferenceTemporaryDtor = nullptr;
  if (const RecordType *RT =
          E->getType()->getBaseElementTypeUnsafe()->getAs<RecordType>()) {
    // Get the destructor for the reference temporary.
    auto *ClassDecl = cast<CXXRecordDecl>(RT->getDecl());
    if (!ClassDecl->hasTrivialDestructor())
      ReferenceTemporaryDtor = ClassDecl->getDestructor();
  }

  if (!ReferenceTemporaryDtor)
    return;

  // Call the destructor for the temporary.
  switch (M->getStorageDuration()) {
  case SD_Static:
  case SD_Thread: {
    llvm::FunctionCallee CleanupFn;
    llvm::Constant *CleanupArg;
    if (E->getType()->isArrayType()) {
      CleanupFn = CodeGenFunction(CGF.CGM).generateDestroyHelper(
          ReferenceTemporary, E->getType(),
          CodeGenFunction::destroyCXXObject, CGF.getLangOpts().Exceptions,
          dyn_cast_or_null<VarDecl>(M->getExtendingDecl()));
      CleanupArg = llvm::Constant::getNullValue(CGF.Int8PtrTy);
    } else {
      CleanupFn = CGF.CGM.getAddrAndTypeOfCXXStructor(
          GlobalDecl(ReferenceTemporaryDtor, Dtor_Complete));
      CleanupArg = cast<llvm::Constant>(ReferenceTemporary.emitRawPointer(CGF));
    }
    CGF.CGM.getCXXABI().registerGlobalDtor(
        CGF, *cast<VarDecl>(M->getExtendingDecl()), CleanupFn, CleanupArg);
    break;
  }

  case SD_FullExpression:
    CGF.pushDestroy(NormalAndEHCleanup, ReferenceTemporary, E->getType(),
                    CodeGenFunction::destroyCXXObject,
                    CGF.getLangOpts().Exceptions);
    break;

  case SD_Automatic:
    CGF.pushLifetimeExtendedDestroy(NormalAndEHCleanup,
                                    ReferenceTemporary, E->getType(),
                                    CodeGenFunction::destroyCXXObject,
                                    CGF.getLangOpts().Exceptions);
    break;

  case SD_Dynamic:
    llvm_unreachable("temporary cannot have dynamic storage duration");
  }
}

static RawAddress createReferenceTemporary(CodeGenFunction &CGF,
                                           const MaterializeTemporaryExpr *M,
                                           const Expr *Inner,
                                           RawAddress *Alloca = nullptr) {
  auto &TCG = CGF.getTargetHooks();
  switch (M->getStorageDuration()) {
  case SD_FullExpression:
  case SD_Automatic: {
    // If we have a constant temporary array or record try to promote it into a
    // constant global under the same rules a normal constant would've been
    // promoted. This is easier on the optimizer and generally emits fewer
    // instructions.
    QualType Ty = Inner->getType();
    if (CGF.CGM.getCodeGenOpts().MergeAllConstants &&
        (Ty->isArrayType() || Ty->isRecordType()) &&
        Ty.isConstantStorage(CGF.getContext(), true, false))
      if (auto Init = ConstantEmitter(CGF).tryEmitAbstract(Inner, Ty)) {
        auto AS = CGF.CGM.GetGlobalConstantAddressSpace();
        auto *GV = new llvm::GlobalVariable(
            CGF.CGM.getModule(), Init->getType(), /*isConstant=*/true,
            llvm::GlobalValue::PrivateLinkage, Init, ".ref.tmp", nullptr,
            llvm::GlobalValue::NotThreadLocal,
            CGF.getContext().getTargetAddressSpace(AS));
        CharUnits alignment = CGF.getContext().getTypeAlignInChars(Ty);
        GV->setAlignment(alignment.getAsAlign());
        llvm::Constant *C = GV;
        if (AS != LangAS::Default)
          C = TCG.performAddrSpaceCast(
              CGF.CGM, GV, AS, LangAS::Default,
              GV->getValueType()->getPointerTo(
                  CGF.getContext().getTargetAddressSpace(LangAS::Default)));
        // FIXME: Should we put the new global into a COMDAT?
        return RawAddress(C, GV->getValueType(), alignment);
      }
    return CGF.CreateMemTemp(Ty, "ref.tmp", Alloca);
  }
  case SD_Thread:
  case SD_Static:
    return CGF.CGM.GetAddrOfGlobalTemporary(M, Inner);

  case SD_Dynamic:
    llvm_unreachable("temporary can't have dynamic storage duration");
  }
  llvm_unreachable("unknown storage duration");
}

/// Helper method to check if the underlying ABI is AAPCS
static bool isAAPCS(const TargetInfo &TargetInfo) {
  return TargetInfo.getABI().starts_with("aapcs");
}

LValue CodeGenFunction::
EmitMaterializeTemporaryExpr(const MaterializeTemporaryExpr *M) {
  const Expr *E = M->getSubExpr();

  assert((!M->getExtendingDecl() || !isa<VarDecl>(M->getExtendingDecl()) ||
          !cast<VarDecl>(M->getExtendingDecl())->isARCPseudoStrong()) &&
         "Reference should never be pseudo-strong!");

  // FIXME: ideally this would use EmitAnyExprToMem, however, we cannot do so
  // as that will cause the lifetime adjustment to be lost for ARC
  auto ownership = M->getType().getObjCLifetime();
  if (ownership != Qualifiers::OCL_None &&
      ownership != Qualifiers::OCL_ExplicitNone) {
    RawAddress Object = createReferenceTemporary(*this, M, E);
    if (auto *Var = dyn_cast<llvm::GlobalVariable>(Object.getPointer())) {
      llvm::Type *Ty = ConvertTypeForMem(E->getType());
      Object = Object.withElementType(Ty);

      // createReferenceTemporary will promote the temporary to a global with a
      // constant initializer if it can.  It can only do this to a value of
      // ARC-manageable type if the value is global and therefore "immune" to
      // ref-counting operations.  Therefore we have no need to emit either a
      // dynamic initialization or a cleanup and we can just return the address
      // of the temporary.
      if (Var->hasInitializer())
        return MakeAddrLValue(Object, M->getType(), AlignmentSource::Decl);

      Var->setInitializer(CGM.EmitNullConstant(E->getType()));
    }
    LValue RefTempDst = MakeAddrLValue(Object, M->getType(),
                                       AlignmentSource::Decl);

    switch (getEvaluationKind(E->getType())) {
    default: llvm_unreachable("expected scalar or aggregate expression");
    case TEK_Scalar:
      EmitScalarInit(E, M->getExtendingDecl(), RefTempDst, false);
      break;
    case TEK_Aggregate: {
      EmitAggExpr(E, AggValueSlot::forAddr(Object,
                                           E->getType().getQualifiers(),
                                           AggValueSlot::IsDestructed,
                                           AggValueSlot::DoesNotNeedGCBarriers,
                                           AggValueSlot::IsNotAliased,
                                           AggValueSlot::DoesNotOverlap));
      break;
    }
    }

    pushTemporaryCleanup(*this, M, E, Object);
    return RefTempDst;
  }

  SmallVector<const Expr *, 2> CommaLHSs;
  SmallVector<SubobjectAdjustment, 2> Adjustments;
  E = E->skipRValueSubobjectAdjustments(CommaLHSs, Adjustments);

  for (const auto &Ignored : CommaLHSs)
    EmitIgnoredExpr(Ignored);

  if (const auto *opaque = dyn_cast<OpaqueValueExpr>(E)) {
    if (opaque->getType()->isRecordType()) {
      assert(Adjustments.empty());
      return EmitOpaqueValueLValue(opaque);
    }
  }

  // Create and initialize the reference temporary.
  RawAddress Alloca = Address::invalid();
  RawAddress Object = createReferenceTemporary(*this, M, E, &Alloca);
  if (auto *Var = dyn_cast<llvm::GlobalVariable>(
          Object.getPointer()->stripPointerCasts())) {
    llvm::Type *TemporaryType = ConvertTypeForMem(E->getType());
    Object = Object.withElementType(TemporaryType);
    // If the temporary is a global and has a constant initializer or is a
    // constant temporary that we promoted to a global, we may have already
    // initialized it.
    if (!Var->hasInitializer()) {
      Var->setInitializer(CGM.EmitNullConstant(E->getType()));
      EmitAnyExprToMem(E, Object, Qualifiers(), /*IsInit*/true);
    }
  } else {
    switch (M->getStorageDuration()) {
    case SD_Automatic:
      if (auto *Size = EmitLifetimeStart(
              CGM.getDataLayout().getTypeAllocSize(Alloca.getElementType()),
              Alloca.getPointer())) {
        pushCleanupAfterFullExpr<CallLifetimeEnd>(NormalEHLifetimeMarker,
                                                  Alloca, Size);
      }
      break;

    case SD_FullExpression: {
      if (!ShouldEmitLifetimeMarkers)
        break;

      // Avoid creating a conditional cleanup just to hold an llvm.lifetime.end
      // marker. Instead, start the lifetime of a conditional temporary earlier
      // so that it's unconditional. Don't do this with sanitizers which need
      // more precise lifetime marks. However when inside an "await.suspend"
      // block, we should always avoid conditional cleanup because it creates
      // boolean marker that lives across await_suspend, which can destroy coro
      // frame.
      ConditionalEvaluation *OldConditional = nullptr;
      CGBuilderTy::InsertPoint OldIP;
      if (isInConditionalBranch() && !E->getType().isDestructedType() &&
          ((!SanOpts.has(SanitizerKind::HWAddress) &&
            !SanOpts.has(SanitizerKind::Memory) &&
            !CGM.getCodeGenOpts().SanitizeAddressUseAfterScope) ||
           inSuspendBlock())) {
        OldConditional = OutermostConditional;
        OutermostConditional = nullptr;

        OldIP = Builder.saveIP();
        llvm::BasicBlock *Block = OldConditional->getStartingBlock();
        Builder.restoreIP(CGBuilderTy::InsertPoint(
            Block, llvm::BasicBlock::iterator(Block->back())));
      }

      if (auto *Size = EmitLifetimeStart(
              CGM.getDataLayout().getTypeAllocSize(Alloca.getElementType()),
              Alloca.getPointer())) {
        pushFullExprCleanup<CallLifetimeEnd>(NormalEHLifetimeMarker, Alloca,
                                             Size);
      }

      if (OldConditional) {
        OutermostConditional = OldConditional;
        Builder.restoreIP(OldIP);
      }
      break;
    }

    default:
      break;
    }
    EmitAnyExprToMem(E, Object, Qualifiers(), /*IsInit*/true);
  }
  pushTemporaryCleanup(*this, M, E, Object);

  // Perform derived-to-base casts and/or field accesses, to get from the
  // temporary object we created (and, potentially, for which we extended
  // the lifetime) to the subobject we're binding the reference to.
  for (SubobjectAdjustment &Adjustment : llvm::reverse(Adjustments)) {
    switch (Adjustment.Kind) {
    case SubobjectAdjustment::DerivedToBaseAdjustment:
      Object =
          GetAddressOfBaseClass(Object, Adjustment.DerivedToBase.DerivedClass,
                                Adjustment.DerivedToBase.BasePath->path_begin(),
                                Adjustment.DerivedToBase.BasePath->path_end(),
                                /*NullCheckValue=*/ false, E->getExprLoc());
      break;

    case SubobjectAdjustment::FieldAdjustment: {
      LValue LV = MakeAddrLValue(Object, E->getType(), AlignmentSource::Decl);
      LV = EmitLValueForField(LV, Adjustment.Field);
      assert(LV.isSimple() &&
             "materialized temporary field is not a simple lvalue");
      Object = LV.getAddress();
      break;
    }

    case SubobjectAdjustment::MemberPointerAdjustment: {
      llvm::Value *Ptr = EmitScalarExpr(Adjustment.Ptr.RHS);
      Object = EmitCXXMemberDataPointerAddress(E, Object, Ptr,
                                               Adjustment.Ptr.MPT);
      break;
    }
    }
  }

  return MakeAddrLValue(Object, M->getType(), AlignmentSource::Decl);
}

RValue
CodeGenFunction::EmitReferenceBindingToExpr(const Expr *E) {
  // Emit the expression as an lvalue.
  LValue LV = EmitLValue(E);
  assert(LV.isSimple());
  llvm::Value *Value = LV.getPointer(*this);

  if (sanitizePerformTypeCheck() && !E->getType()->isFunctionType()) {
    // C++11 [dcl.ref]p5 (as amended by core issue 453):
    //   If a glvalue to which a reference is directly bound designates neither
    //   an existing object or function of an appropriate type nor a region of
    //   storage of suitable size and alignment to contain an object of the
    //   reference's type, the behavior is undefined.
    QualType Ty = E->getType();
    EmitTypeCheck(TCK_ReferenceBinding, E->getExprLoc(), Value, Ty);
  }

  return RValue::get(Value);
}


/// getAccessedFieldNo - Given an encoded value and a result number, return the
/// input field number being accessed.
unsigned CodeGenFunction::getAccessedFieldNo(unsigned Idx,
                                             const llvm::Constant *Elts) {
  return cast<llvm::ConstantInt>(Elts->getAggregateElement(Idx))
      ->getZExtValue();
}

/// Emit the hash_16_bytes function from include/llvm/ADT/Hashing.h.
static llvm::Value *emitHash16Bytes(CGBuilderTy &Builder, llvm::Value *Low,
                                    llvm::Value *High) {
  llvm::Value *KMul = Builder.getInt64(0x9ddfea08eb382d69ULL);
  llvm::Value *K47 = Builder.getInt64(47);
  llvm::Value *A0 = Builder.CreateMul(Builder.CreateXor(Low, High), KMul);
  llvm::Value *A1 = Builder.CreateXor(Builder.CreateLShr(A0, K47), A0);
  llvm::Value *B0 = Builder.CreateMul(Builder.CreateXor(High, A1), KMul);
  llvm::Value *B1 = Builder.CreateXor(Builder.CreateLShr(B0, K47), B0);
  return Builder.CreateMul(B1, KMul);
}

bool CodeGenFunction::isNullPointerAllowed(TypeCheckKind TCK) {
  return TCK == TCK_DowncastPointer || TCK == TCK_Upcast ||
         TCK == TCK_UpcastToVirtualBase || TCK == TCK_DynamicOperation;
}

bool CodeGenFunction::isVptrCheckRequired(TypeCheckKind TCK, QualType Ty) {
  CXXRecordDecl *RD = Ty->getAsCXXRecordDecl();
  return (RD && RD->hasDefinition() && RD->isDynamicClass()) &&
         (TCK == TCK_MemberAccess || TCK == TCK_MemberCall ||
          TCK == TCK_DowncastPointer || TCK == TCK_DowncastReference ||
          TCK == TCK_UpcastToVirtualBase || TCK == TCK_DynamicOperation);
}

bool CodeGenFunction::sanitizePerformTypeCheck() const {
  return SanOpts.has(SanitizerKind::Null) ||
         SanOpts.has(SanitizerKind::Alignment) ||
         SanOpts.has(SanitizerKind::ObjectSize) ||
         SanOpts.has(SanitizerKind::Vptr);
}

void CodeGenFunction::EmitTypeCheck(TypeCheckKind TCK, SourceLocation Loc,
                                    llvm::Value *Ptr, QualType Ty,
                                    CharUnits Alignment,
                                    SanitizerSet SkippedChecks,
                                    llvm::Value *ArraySize) {
  if (!sanitizePerformTypeCheck())
    return;

  // Don't check pointers outside the default address space. The null check
  // isn't correct, the object-size check isn't supported by LLVM, and we can't
  // communicate the addresses to the runtime handler for the vptr check.
  if (Ptr->getType()->getPointerAddressSpace())
    return;

  // Don't check pointers to volatile data. The behavior here is implementation-
  // defined.
  if (Ty.isVolatileQualified())
    return;

  SanitizerScope SanScope(this);

  SmallVector<std::pair<llvm::Value *, SanitizerMask>, 3> Checks;
  llvm::BasicBlock *Done = nullptr;

  // Quickly determine whether we have a pointer to an alloca. It's possible
  // to skip null checks, and some alignment checks, for these pointers. This
  // can reduce compile-time significantly.
  auto PtrToAlloca = dyn_cast<llvm::AllocaInst>(Ptr->stripPointerCasts());

  llvm::Value *True = llvm::ConstantInt::getTrue(getLLVMContext());
  llvm::Value *IsNonNull = nullptr;
  bool IsGuaranteedNonNull =
      SkippedChecks.has(SanitizerKind::Null) || PtrToAlloca;
  bool AllowNullPointers = isNullPointerAllowed(TCK);
  if ((SanOpts.has(SanitizerKind::Null) || AllowNullPointers) &&
      !IsGuaranteedNonNull) {
    // The glvalue must not be an empty glvalue.
    IsNonNull = Builder.CreateIsNotNull(Ptr);

    // The IR builder can constant-fold the null check if the pointer points to
    // a constant.
    IsGuaranteedNonNull = IsNonNull == True;

    // Skip the null check if the pointer is known to be non-null.
    if (!IsGuaranteedNonNull) {
      if (AllowNullPointers) {
        // When performing pointer casts, it's OK if the value is null.
        // Skip the remaining checks in that case.
        Done = createBasicBlock("null");
        llvm::BasicBlock *Rest = createBasicBlock("not.null");
        Builder.CreateCondBr(IsNonNull, Rest, Done);
        EmitBlock(Rest);
      } else {
        Checks.push_back(std::make_pair(IsNonNull, SanitizerKind::Null));
      }
    }
  }

  if (SanOpts.has(SanitizerKind::ObjectSize) &&
      !SkippedChecks.has(SanitizerKind::ObjectSize) &&
      !Ty->isIncompleteType()) {
    uint64_t TySize = CGM.getMinimumObjectSize(Ty).getQuantity();
    llvm::Value *Size = llvm::ConstantInt::get(IntPtrTy, TySize);
    if (ArraySize)
      Size = Builder.CreateMul(Size, ArraySize);

    // Degenerate case: new X[0] does not need an objectsize check.
    llvm::Constant *ConstantSize = dyn_cast<llvm::Constant>(Size);
    if (!ConstantSize || !ConstantSize->isNullValue()) {
      // The glvalue must refer to a large enough storage region.
      // FIXME: If Address Sanitizer is enabled, insert dynamic instrumentation
      //        to check this.
      // FIXME: Get object address space
      llvm::Type *Tys[2] = { IntPtrTy, Int8PtrTy };
      llvm::Function *F = CGM.getIntrinsic(llvm::Intrinsic::objectsize, Tys);
      llvm::Value *Min = Builder.getFalse();
      llvm::Value *NullIsUnknown = Builder.getFalse();
      llvm::Value *Dynamic = Builder.getFalse();
      llvm::Value *LargeEnough = Builder.CreateICmpUGE(
          Builder.CreateCall(F, {Ptr, Min, NullIsUnknown, Dynamic}), Size);
      Checks.push_back(std::make_pair(LargeEnough, SanitizerKind::ObjectSize));
    }
  }

  llvm::MaybeAlign AlignVal;
  llvm::Value *PtrAsInt = nullptr;

  if (SanOpts.has(SanitizerKind::Alignment) &&
      !SkippedChecks.has(SanitizerKind::Alignment)) {
    AlignVal = Alignment.getAsMaybeAlign();
    if (!Ty->isIncompleteType() && !AlignVal)
      AlignVal = CGM.getNaturalTypeAlignment(Ty, nullptr, nullptr,
                                             /*ForPointeeType=*/true)
                     .getAsMaybeAlign();

    // The glvalue must be suitably aligned.
    if (AlignVal && *AlignVal > llvm::Align(1) &&
        (!PtrToAlloca || PtrToAlloca->getAlign() < *AlignVal)) {
      PtrAsInt = Builder.CreatePtrToInt(Ptr, IntPtrTy);
      llvm::Value *Align = Builder.CreateAnd(
          PtrAsInt, llvm::ConstantInt::get(IntPtrTy, AlignVal->value() - 1));
      llvm::Value *Aligned =
          Builder.CreateICmpEQ(Align, llvm::ConstantInt::get(IntPtrTy, 0));
      if (Aligned != True)
        Checks.push_back(std::make_pair(Aligned, SanitizerKind::Alignment));
    }
  }

  if (Checks.size() > 0) {
    llvm::Constant *StaticData[] = {
        EmitCheckSourceLocation(Loc), EmitCheckTypeDescriptor(Ty),
        llvm::ConstantInt::get(Int8Ty, AlignVal ? llvm::Log2(*AlignVal) : 1),
        llvm::ConstantInt::get(Int8Ty, TCK)};
    EmitCheck(Checks, SanitizerHandler::TypeMismatch, StaticData,
              PtrAsInt ? PtrAsInt : Ptr);
  }

  // If possible, check that the vptr indicates that there is a subobject of
  // type Ty at offset zero within this object.
  //
  // C++11 [basic.life]p5,6:
  //   [For storage which does not refer to an object within its lifetime]
  //   The program has undefined behavior if:
  //    -- the [pointer or glvalue] is used to access a non-static data member
  //       or call a non-static member function
  if (SanOpts.has(SanitizerKind::Vptr) &&
      !SkippedChecks.has(SanitizerKind::Vptr) && isVptrCheckRequired(TCK, Ty)) {
    // Ensure that the pointer is non-null before loading it. If there is no
    // compile-time guarantee, reuse the run-time null check or emit a new one.
    if (!IsGuaranteedNonNull) {
      if (!IsNonNull)
        IsNonNull = Builder.CreateIsNotNull(Ptr);
      if (!Done)
        Done = createBasicBlock("vptr.null");
      llvm::BasicBlock *VptrNotNull = createBasicBlock("vptr.not.null");
      Builder.CreateCondBr(IsNonNull, VptrNotNull, Done);
      EmitBlock(VptrNotNull);
    }

    // Compute a hash of the mangled name of the type.
    //
    // FIXME: This is not guaranteed to be deterministic! Move to a
    //        fingerprinting mechanism once LLVM provides one. For the time
    //        being the implementation happens to be deterministic.
    SmallString<64> MangledName;
    llvm::raw_svector_ostream Out(MangledName);
    CGM.getCXXABI().getMangleContext().mangleCXXRTTI(Ty.getUnqualifiedType(),
                                                     Out);

    // Contained in NoSanitizeList based on the mangled type.
    if (!CGM.getContext().getNoSanitizeList().containsType(SanitizerKind::Vptr,
                                                           Out.str())) {
<<<<<<< HEAD
      llvm::hash_code TypeHash = hash_value(Out.str());

      // Load the vptr, and compute hash_16_bytes(TypeHash, vptr).
      llvm::Value *Low = llvm::ConstantInt::get(Int64Ty, TypeHash);
      Address VPtrAddr(Ptr, IntPtrTy, getPointerAlign());
      llvm::Value *VPtrVal = Builder.CreateLoad(VPtrAddr);
      llvm::Value *High = Builder.CreateZExt(VPtrVal, Int64Ty);

      llvm::Value *Hash = emitHash16Bytes(Builder, Low, High);
=======
      // Load the vptr, and mix it with TypeHash.
      llvm::Value *TypeHash =
          llvm::ConstantInt::get(Int64Ty, xxh3_64bits(Out.str()));

      llvm::Type *VPtrTy = llvm::PointerType::get(IntPtrTy, 0);
      Address VPtrAddr(Ptr, IntPtrTy, getPointerAlign());
      llvm::Value *VPtrVal = GetVTablePtr(VPtrAddr, VPtrTy,
                                          Ty->getAsCXXRecordDecl(),
                                          VTableAuthMode::UnsafeUbsanStrip);
      VPtrVal = Builder.CreateBitOrPointerCast(VPtrVal, IntPtrTy);

      llvm::Value *Hash =
          emitHashMix(Builder, TypeHash, Builder.CreateZExt(VPtrVal, Int64Ty));
>>>>>>> 4ae23bcc
      Hash = Builder.CreateTrunc(Hash, IntPtrTy);

      // Look the hash up in our cache.
      const int CacheSize = 128;
      llvm::Type *HashTable = llvm::ArrayType::get(IntPtrTy, CacheSize);
      llvm::Value *Cache = CGM.CreateRuntimeVariable(HashTable,
                                                     "__ubsan_vptr_type_cache");
      llvm::Value *Slot = Builder.CreateAnd(Hash,
                                            llvm::ConstantInt::get(IntPtrTy,
                                                                   CacheSize-1));
      llvm::Value *Indices[] = { Builder.getInt32(0), Slot };
      llvm::Value *CacheVal = Builder.CreateAlignedLoad(
          IntPtrTy, Builder.CreateInBoundsGEP(HashTable, Cache, Indices),
          getPointerAlign());

      // If the hash isn't in the cache, call a runtime handler to perform the
      // hard work of checking whether the vptr is for an object of the right
      // type. This will either fill in the cache and return, or produce a
      // diagnostic.
      llvm::Value *EqualHash = Builder.CreateICmpEQ(CacheVal, Hash);
      llvm::Constant *StaticData[] = {
        EmitCheckSourceLocation(Loc),
        EmitCheckTypeDescriptor(Ty),
        CGM.GetAddrOfRTTIDescriptor(Ty.getUnqualifiedType()),
        llvm::ConstantInt::get(Int8Ty, TCK)
      };
      llvm::Value *DynamicData[] = { Ptr, Hash };
      EmitCheck(std::make_pair(EqualHash, SanitizerKind::Vptr),
                SanitizerHandler::DynamicTypeCacheMiss, StaticData,
                DynamicData);
    }
  }

  if (Done) {
    Builder.CreateBr(Done);
    EmitBlock(Done);
  }
}

llvm::Value *CodeGenFunction::LoadPassedObjectSize(const Expr *E,
                                                   QualType EltTy) {
  ASTContext &C = getContext();
  uint64_t EltSize = C.getTypeSizeInChars(EltTy).getQuantity();
  if (!EltSize)
    return nullptr;

  auto *ArrayDeclRef = dyn_cast<DeclRefExpr>(E->IgnoreParenImpCasts());
  if (!ArrayDeclRef)
    return nullptr;

  auto *ParamDecl = dyn_cast<ParmVarDecl>(ArrayDeclRef->getDecl());
  if (!ParamDecl)
    return nullptr;

  auto *POSAttr = ParamDecl->getAttr<PassObjectSizeAttr>();
  if (!POSAttr)
    return nullptr;

  // Don't load the size if it's a lower bound.
  int POSType = POSAttr->getType();
  if (POSType != 0 && POSType != 1)
    return nullptr;

  // Find the implicit size parameter.
  auto PassedSizeIt = SizeArguments.find(ParamDecl);
  if (PassedSizeIt == SizeArguments.end())
    return nullptr;

  const ImplicitParamDecl *PassedSizeDecl = PassedSizeIt->second;
  assert(LocalDeclMap.count(PassedSizeDecl) && "Passed size not loadable");
  Address AddrOfSize = LocalDeclMap.find(PassedSizeDecl)->second;
  llvm::Value *SizeInBytes = EmitLoadOfScalar(AddrOfSize, /*Volatile=*/false,
                                              C.getSizeType(), E->getExprLoc());
  llvm::Value *SizeOfElement =
      llvm::ConstantInt::get(SizeInBytes->getType(), EltSize);
  return Builder.CreateUDiv(SizeInBytes, SizeOfElement);
}

/// If Base is known to point to the start of an array, return the length of
/// that array. Return 0 if the length cannot be determined.
static llvm::Value *getArrayIndexingBound(CodeGenFunction &CGF,
                                          const Expr *Base,
                                          QualType &IndexedType,
                                          LangOptions::StrictFlexArraysLevelKind
                                          StrictFlexArraysLevel) {
  // For the vector indexing extension, the bound is the number of elements.
  if (const VectorType *VT = Base->getType()->getAs<VectorType>()) {
    IndexedType = Base->getType();
    return CGF.Builder.getInt32(VT->getNumElements());
  }

  Base = Base->IgnoreParens();

  if (const auto *CE = dyn_cast<CastExpr>(Base)) {
    if (CE->getCastKind() == CK_ArrayToPointerDecay &&
        !CE->getSubExpr()->isFlexibleArrayMemberLike(CGF.getContext(),
                                                     StrictFlexArraysLevel)) {
      CodeGenFunction::SanitizerScope SanScope(&CGF);

      IndexedType = CE->getSubExpr()->getType();
      const ArrayType *AT = IndexedType->castAsArrayTypeUnsafe();
      if (const auto *CAT = dyn_cast<ConstantArrayType>(AT))
        return CGF.Builder.getInt(CAT->getSize());

      if (const auto *VAT = dyn_cast<VariableArrayType>(AT))
        return CGF.getVLASize(VAT).NumElts;
      // Ignore pass_object_size here. It's not applicable on decayed pointers.
    }
  }

  CodeGenFunction::SanitizerScope SanScope(&CGF);

  QualType EltTy{Base->getType()->getPointeeOrArrayElementType(), 0};
  if (llvm::Value *POS = CGF.LoadPassedObjectSize(Base, EltTy)) {
    IndexedType = Base->getType();
    return POS;
  }

  return nullptr;
}

namespace {

/// \p StructAccessBase returns the base \p Expr of a field access. It returns
/// either a \p DeclRefExpr, representing the base pointer to the struct, i.e.:
///
///     p in p-> a.b.c
///
/// or a \p MemberExpr, if the \p MemberExpr has the \p RecordDecl we're
/// looking for:
///
///     struct s {
///       struct s *ptr;
///       int count;
///       char array[] __attribute__((counted_by(count)));
///     };
///
/// If we have an expression like \p p->ptr->array[index], we want the
/// \p MemberExpr for \p p->ptr instead of \p p.
class StructAccessBase
    : public ConstStmtVisitor<StructAccessBase, const Expr *> {
  const RecordDecl *ExpectedRD;

  bool IsExpectedRecordDecl(const Expr *E) const {
    QualType Ty = E->getType();
    if (Ty->isPointerType())
      Ty = Ty->getPointeeType();
    return ExpectedRD == Ty->getAsRecordDecl();
  }

public:
  StructAccessBase(const RecordDecl *ExpectedRD) : ExpectedRD(ExpectedRD) {}

  //===--------------------------------------------------------------------===//
  //                            Visitor Methods
  //===--------------------------------------------------------------------===//

  // NOTE: If we build C++ support for counted_by, then we'll have to handle
  // horrors like this:
  //
  //     struct S {
  //       int x, y;
  //       int blah[] __attribute__((counted_by(x)));
  //     } s;
  //
  //     int foo(int index, int val) {
  //       int (S::*IHatePMDs)[] = &S::blah;
  //       (s.*IHatePMDs)[index] = val;
  //     }

  const Expr *Visit(const Expr *E) {
    return ConstStmtVisitor<StructAccessBase, const Expr *>::Visit(E);
  }

  const Expr *VisitStmt(const Stmt *S) { return nullptr; }

  // These are the types we expect to return (in order of most to least
  // likely):
  //
  //   1. DeclRefExpr - This is the expression for the base of the structure.
  //      It's exactly what we want to build an access to the \p counted_by
  //      field.
  //   2. MemberExpr - This is the expression that has the same \p RecordDecl
  //      as the flexble array member's lexical enclosing \p RecordDecl. This
  //      allows us to catch things like: "p->p->array"
  //   3. CompoundLiteralExpr - This is for people who create something
  //      heretical like (struct foo has a flexible array member):
  //
  //        (struct foo){ 1, 2 }.blah[idx];
  const Expr *VisitDeclRefExpr(const DeclRefExpr *E) {
    return IsExpectedRecordDecl(E) ? E : nullptr;
  }
  const Expr *VisitMemberExpr(const MemberExpr *E) {
    if (IsExpectedRecordDecl(E) && E->isArrow())
      return E;
    const Expr *Res = Visit(E->getBase());
    return !Res && IsExpectedRecordDecl(E) ? E : Res;
  }
  const Expr *VisitCompoundLiteralExpr(const CompoundLiteralExpr *E) {
    return IsExpectedRecordDecl(E) ? E : nullptr;
  }
  const Expr *VisitCallExpr(const CallExpr *E) {
    return IsExpectedRecordDecl(E) ? E : nullptr;
  }

  const Expr *VisitArraySubscriptExpr(const ArraySubscriptExpr *E) {
    if (IsExpectedRecordDecl(E))
      return E;
    return Visit(E->getBase());
  }
  const Expr *VisitCastExpr(const CastExpr *E) {
    return Visit(E->getSubExpr());
  }
  const Expr *VisitParenExpr(const ParenExpr *E) {
    return Visit(E->getSubExpr());
  }
  const Expr *VisitUnaryAddrOf(const UnaryOperator *E) {
    return Visit(E->getSubExpr());
  }
  const Expr *VisitUnaryDeref(const UnaryOperator *E) {
    return Visit(E->getSubExpr());
  }
};

} // end anonymous namespace

using RecIndicesTy =
    SmallVector<std::pair<const RecordDecl *, llvm::Value *>, 8>;

static bool getGEPIndicesToField(CodeGenFunction &CGF, const RecordDecl *RD,
                                 const FieldDecl *FD, RecIndicesTy &Indices) {
  const CGRecordLayout &Layout = CGF.CGM.getTypes().getCGRecordLayout(RD);
  int64_t FieldNo = -1;
  for (const Decl *D : RD->decls()) {
    if (const auto *Field = dyn_cast<FieldDecl>(D)) {
      FieldNo = Layout.getLLVMFieldNo(Field);
      if (FD == Field) {
        Indices.emplace_back(std::make_pair(RD, CGF.Builder.getInt32(FieldNo)));
        return true;
      }
    }

    if (const auto *Record = dyn_cast<RecordDecl>(D)) {
      ++FieldNo;
      if (getGEPIndicesToField(CGF, Record, FD, Indices)) {
        if (RD->isUnion())
          FieldNo = 0;
        Indices.emplace_back(std::make_pair(RD, CGF.Builder.getInt32(FieldNo)));
        return true;
      }
    }
  }

  return false;
}

/// This method is typically called in contexts where we can't generate
/// side-effects, like in __builtin_dynamic_object_size. When finding
/// expressions, only choose those that have either already been emitted or can
/// be loaded without side-effects.
///
/// - \p FAMDecl: the \p Decl for the flexible array member. It may not be
///   within the top-level struct.
/// - \p CountDecl: must be within the same non-anonymous struct as \p FAMDecl.
llvm::Value *CodeGenFunction::EmitCountedByFieldExpr(
    const Expr *Base, const FieldDecl *FAMDecl, const FieldDecl *CountDecl) {
  const RecordDecl *RD = CountDecl->getParent()->getOuterLexicalRecordContext();

  // Find the base struct expr (i.e. p in p->a.b.c.d).
  const Expr *StructBase = StructAccessBase(RD).Visit(Base);
  if (!StructBase || StructBase->HasSideEffects(getContext()))
    return nullptr;

  llvm::Value *Res = nullptr;
  if (const auto *DRE = dyn_cast<DeclRefExpr>(StructBase)) {
    Res = EmitDeclRefLValue(DRE).getPointer(*this);
    Res = Builder.CreateAlignedLoad(ConvertType(DRE->getType()), Res,
                                    getPointerAlign(), "dre.load");
  } else if (const MemberExpr *ME = dyn_cast<MemberExpr>(StructBase)) {
    LValue LV = EmitMemberExpr(ME);
    Address Addr = LV.getAddress();
    Res = Addr.emitRawPointer(*this);
  } else if (StructBase->getType()->isPointerType()) {
    LValueBaseInfo BaseInfo;
    TBAAAccessInfo TBAAInfo;
    Address Addr = EmitPointerWithAlignment(StructBase, &BaseInfo, &TBAAInfo);
    Res = Addr.emitRawPointer(*this);
  } else {
    return nullptr;
  }

  llvm::Value *Zero = Builder.getInt32(0);
  RecIndicesTy Indices;

  getGEPIndicesToField(*this, RD, CountDecl, Indices);

  for (auto I = Indices.rbegin(), E = Indices.rend(); I != E; ++I)
    Res = Builder.CreateInBoundsGEP(
        ConvertType(QualType(I->first->getTypeForDecl(), 0)), Res,
        {Zero, I->second}, "..counted_by.gep");

  return Builder.CreateAlignedLoad(ConvertType(CountDecl->getType()), Res,
                                   getIntAlign(), "..counted_by.load");
}

const FieldDecl *CodeGenFunction::FindCountedByField(const FieldDecl *FD) {
  if (!FD)
    return nullptr;

  const auto *CAT = FD->getType()->getAs<CountAttributedType>();
  if (!CAT)
    return nullptr;

  const auto *CountDRE = cast<DeclRefExpr>(CAT->getCountExpr());
  const auto *CountDecl = CountDRE->getDecl();
  if (const auto *IFD = dyn_cast<IndirectFieldDecl>(CountDecl))
    CountDecl = IFD->getAnonField();

  return dyn_cast<FieldDecl>(CountDecl);
}

void CodeGenFunction::EmitBoundsCheck(const Expr *E, const Expr *Base,
                                      llvm::Value *Index, QualType IndexType,
                                      bool Accessed) {
  assert(SanOpts.has(SanitizerKind::ArrayBounds) &&
         "should not be called unless adding bounds checks");
  const LangOptions::StrictFlexArraysLevelKind StrictFlexArraysLevel =
      getLangOpts().getStrictFlexArraysLevel();
  QualType IndexedType;
  llvm::Value *Bound =
      getArrayIndexingBound(*this, Base, IndexedType, StrictFlexArraysLevel);

  EmitBoundsCheckImpl(E, Bound, Index, IndexType, IndexedType, Accessed);
}

void CodeGenFunction::EmitBoundsCheckImpl(const Expr *E, llvm::Value *Bound,
                                          llvm::Value *Index,
                                          QualType IndexType,
                                          QualType IndexedType, bool Accessed) {
  if (!Bound)
    return;

  SanitizerScope SanScope(this);

  bool IndexSigned = IndexType->isSignedIntegerOrEnumerationType();
  llvm::Value *IndexVal = Builder.CreateIntCast(Index, SizeTy, IndexSigned);
  llvm::Value *BoundVal = Builder.CreateIntCast(Bound, SizeTy, false);

  llvm::Constant *StaticData[] = {
    EmitCheckSourceLocation(E->getExprLoc()),
    EmitCheckTypeDescriptor(IndexedType),
    EmitCheckTypeDescriptor(IndexType)
  };
  llvm::Value *Check = Accessed ? Builder.CreateICmpULT(IndexVal, BoundVal)
                                : Builder.CreateICmpULE(IndexVal, BoundVal);
  EmitCheck(std::make_pair(Check, SanitizerKind::ArrayBounds),
            SanitizerHandler::OutOfBounds, StaticData, Index);
}

CodeGenFunction::ComplexPairTy CodeGenFunction::
EmitComplexPrePostIncDec(const UnaryOperator *E, LValue LV,
                         bool isInc, bool isPre) {
  ComplexPairTy InVal = EmitLoadOfComplex(LV, E->getExprLoc());

  llvm::Value *NextVal;
  if (isa<llvm::IntegerType>(InVal.first->getType())) {
    uint64_t AmountVal = isInc ? 1 : -1;
    NextVal = llvm::ConstantInt::get(InVal.first->getType(), AmountVal, true);

    // Add the inc/dec to the real part.
    NextVal = Builder.CreateAdd(InVal.first, NextVal, isInc ? "inc" : "dec");
  } else {
    QualType ElemTy = E->getType()->castAs<ComplexType>()->getElementType();
    llvm::APFloat FVal(getContext().getFloatTypeSemantics(ElemTy), 1);
    if (!isInc)
      FVal.changeSign();
    NextVal = llvm::ConstantFP::get(getLLVMContext(), FVal);

    // Add the inc/dec to the real part.
    NextVal = Builder.CreateFAdd(InVal.first, NextVal, isInc ? "inc" : "dec");
  }

  ComplexPairTy IncVal(NextVal, InVal.second);

  // Store the updated result through the lvalue.
  EmitStoreOfComplex(IncVal, LV, /*init*/ false);
  if (getLangOpts().OpenMP)
    CGM.getOpenMPRuntime().checkAndEmitLastprivateConditional(*this,
                                                              E->getSubExpr());

  // If this is a postinc, return the value read from memory, otherwise use the
  // updated value.
  return isPre ? IncVal : InVal;
}

void CodeGenModule::EmitExplicitCastExprType(const ExplicitCastExpr *E,
                                             CodeGenFunction *CGF) {
  // Bind VLAs in the cast type.
  if (CGF && E->getType()->isVariablyModifiedType())
    CGF->EmitVariablyModifiedType(E->getType());

  if (CGDebugInfo *DI = getModuleDebugInfo())
    DI->EmitExplicitCastType(E->getType());
}

//===----------------------------------------------------------------------===//
//                         LValue Expression Emission
//===----------------------------------------------------------------------===//

static Address EmitPointerWithAlignment(const Expr *E, LValueBaseInfo *BaseInfo,
                                        TBAAAccessInfo *TBAAInfo,
                                        KnownNonNull_t IsKnownNonNull,
                                        CodeGenFunction &CGF) {
  // We allow this with ObjC object pointers because of fragile ABIs.
  assert(E->getType()->isPointerType() ||
         E->getType()->isObjCObjectPointerType());
  E = E->IgnoreParens();

  // Casts:
  if (const CastExpr *CE = dyn_cast<CastExpr>(E)) {
    if (const auto *ECE = dyn_cast<ExplicitCastExpr>(CE))
      CGF.CGM.EmitExplicitCastExprType(ECE, &CGF);

    switch (CE->getCastKind()) {
    // Non-converting casts (but not C's implicit conversion from void*).
    case CK_BitCast:
    case CK_NoOp:
    case CK_AddressSpaceConversion:
      if (auto PtrTy = CE->getSubExpr()->getType()->getAs<PointerType>()) {
        if (PtrTy->getPointeeType()->isVoidType())
          break;

        LValueBaseInfo InnerBaseInfo;
        TBAAAccessInfo InnerTBAAInfo;
        Address Addr = CGF.EmitPointerWithAlignment(
            CE->getSubExpr(), &InnerBaseInfo, &InnerTBAAInfo, IsKnownNonNull);
        if (BaseInfo) *BaseInfo = InnerBaseInfo;
        if (TBAAInfo) *TBAAInfo = InnerTBAAInfo;

        if (isa<ExplicitCastExpr>(CE)) {
          LValueBaseInfo TargetTypeBaseInfo;
          TBAAAccessInfo TargetTypeTBAAInfo;
          CharUnits Align = CGF.CGM.getNaturalPointeeTypeAlignment(
              E->getType(), &TargetTypeBaseInfo, &TargetTypeTBAAInfo);
          if (TBAAInfo)
            *TBAAInfo =
                CGF.CGM.mergeTBAAInfoForCast(*TBAAInfo, TargetTypeTBAAInfo);
          // If the source l-value is opaque, honor the alignment of the
          // casted-to type.
          if (InnerBaseInfo.getAlignmentSource() != AlignmentSource::Decl) {
            if (BaseInfo)
              BaseInfo->mergeForCast(TargetTypeBaseInfo);
            Addr.setAlignment(Align);
          }
        }

        if (CGF.SanOpts.has(SanitizerKind::CFIUnrelatedCast) &&
            CE->getCastKind() == CK_BitCast) {
          if (auto PT = E->getType()->getAs<PointerType>())
            CGF.EmitVTablePtrCheckForCast(PT->getPointeeType(), Addr,
                                          /*MayBeNull=*/true,
                                          CodeGenFunction::CFITCK_UnrelatedCast,
                                          CE->getBeginLoc());
        }

        llvm::Type *ElemTy =
            CGF.ConvertTypeForMem(E->getType()->getPointeeType());
        Addr = Addr.withElementType(ElemTy);
        if (CE->getCastKind() == CK_AddressSpaceConversion)
          Addr = CGF.Builder.CreateAddrSpaceCast(
              Addr, CGF.ConvertType(E->getType()), ElemTy);
        return Addr;
      }
      break;

    // Array-to-pointer decay.
    case CK_ArrayToPointerDecay:
      return CGF.EmitArrayToPointerDecay(CE->getSubExpr(), BaseInfo, TBAAInfo);

    // Derived-to-base conversions.
    case CK_UncheckedDerivedToBase:
    case CK_DerivedToBase: {
      // TODO: Support accesses to members of base classes in TBAA. For now, we
      // conservatively pretend that the complete object is of the base class
      // type.
      if (TBAAInfo)
        *TBAAInfo = CGF.CGM.getTBAAAccessInfo(E->getType());
      Address Addr = CGF.EmitPointerWithAlignment(
          CE->getSubExpr(), BaseInfo, nullptr,
          (KnownNonNull_t)(IsKnownNonNull ||
                           CE->getCastKind() == CK_UncheckedDerivedToBase));
      auto Derived = CE->getSubExpr()->getType()->getPointeeCXXRecordDecl();
      return CGF.GetAddressOfBaseClass(
          Addr, Derived, CE->path_begin(), CE->path_end(),
          CGF.ShouldNullCheckClassCastValue(CE), CE->getExprLoc());
    }

    // TODO: Is there any reason to treat base-to-derived conversions
    // specially?
    default:
      break;
    }
  }

  // Unary &.
  if (const UnaryOperator *UO = dyn_cast<UnaryOperator>(E)) {
    if (UO->getOpcode() == UO_AddrOf) {
      LValue LV = CGF.EmitLValue(UO->getSubExpr(), IsKnownNonNull);
      if (BaseInfo) *BaseInfo = LV.getBaseInfo();
      if (TBAAInfo) *TBAAInfo = LV.getTBAAInfo();
      return LV.getAddress();
    }
  }

  // std::addressof and variants.
  if (auto *Call = dyn_cast<CallExpr>(E)) {
    switch (Call->getBuiltinCallee()) {
    default:
      break;
    case Builtin::BIaddressof:
    case Builtin::BI__addressof:
    case Builtin::BI__builtin_addressof: {
      LValue LV = CGF.EmitLValue(Call->getArg(0), IsKnownNonNull);
      if (BaseInfo) *BaseInfo = LV.getBaseInfo();
      if (TBAAInfo) *TBAAInfo = LV.getTBAAInfo();
      return LV.getAddress();
    }
    }
  }

  // TODO: conditional operators, comma.

  // Otherwise, use the alignment of the type.
  return CGF.makeNaturalAddressForPointer(
      CGF.EmitScalarExpr(E), E->getType()->getPointeeType(), CharUnits(),
      /*ForPointeeType=*/true, BaseInfo, TBAAInfo, IsKnownNonNull);
}

/// EmitPointerWithAlignment - Given an expression of pointer type, try to
/// derive a more accurate bound on the alignment of the pointer.
Address CodeGenFunction::EmitPointerWithAlignment(
    const Expr *E, LValueBaseInfo *BaseInfo, TBAAAccessInfo *TBAAInfo,
    KnownNonNull_t IsKnownNonNull) {
  Address Addr =
      ::EmitPointerWithAlignment(E, BaseInfo, TBAAInfo, IsKnownNonNull, *this);
  if (IsKnownNonNull && !Addr.isKnownNonNull())
    Addr.setKnownNonNull();
  return Addr;
}

llvm::Value *CodeGenFunction::EmitNonNullRValueCheck(RValue RV, QualType T) {
  llvm::Value *V = RV.getScalarVal();
  if (auto MPT = T->getAs<MemberPointerType>())
    return CGM.getCXXABI().EmitMemberPointerIsNotNull(*this, V, MPT);
  return Builder.CreateICmpNE(V, llvm::Constant::getNullValue(V->getType()));
}

RValue CodeGenFunction::GetUndefRValue(QualType Ty) {
  if (Ty->isVoidType())
    return RValue::get(nullptr);

  switch (getEvaluationKind(Ty)) {
  case TEK_Complex: {
    llvm::Type *EltTy =
      ConvertType(Ty->castAs<ComplexType>()->getElementType());
    llvm::Value *U = llvm::UndefValue::get(EltTy);
    return RValue::getComplex(std::make_pair(U, U));
  }

  // If this is a use of an undefined aggregate type, the aggregate must have an
  // identifiable address.  Just because the contents of the value are undefined
  // doesn't mean that the address can't be taken and compared.
  case TEK_Aggregate: {
    Address DestPtr = CreateMemTemp(Ty, "undef.agg.tmp");
    return RValue::getAggregate(DestPtr);
  }

  case TEK_Scalar:
    return RValue::get(llvm::UndefValue::get(ConvertType(Ty)));
  }
  llvm_unreachable("bad evaluation kind");
}

RValue CodeGenFunction::EmitUnsupportedRValue(const Expr *E,
                                              const char *Name) {
  ErrorUnsupported(E, Name);
  return GetUndefRValue(E->getType());
}

LValue CodeGenFunction::EmitUnsupportedLValue(const Expr *E,
                                              const char *Name) {
  ErrorUnsupported(E, Name);
  llvm::Type *ElTy = ConvertType(E->getType());
  llvm::Type *Ty = UnqualPtrTy;
  return MakeAddrLValue(
      Address(llvm::UndefValue::get(Ty), ElTy, CharUnits::One()), E->getType());
}

bool CodeGenFunction::IsWrappedCXXThis(const Expr *Obj) {
  const Expr *Base = Obj;
  while (!isa<CXXThisExpr>(Base)) {
    // The result of a dynamic_cast can be null.
    if (isa<CXXDynamicCastExpr>(Base))
      return false;

    if (const auto *CE = dyn_cast<CastExpr>(Base)) {
      Base = CE->getSubExpr();
    } else if (const auto *PE = dyn_cast<ParenExpr>(Base)) {
      Base = PE->getSubExpr();
    } else if (const auto *UO = dyn_cast<UnaryOperator>(Base)) {
      if (UO->getOpcode() == UO_Extension)
        Base = UO->getSubExpr();
      else
        return false;
    } else {
      return false;
    }
  }
  return true;
}

LValue CodeGenFunction::EmitCheckedLValue(const Expr *E, TypeCheckKind TCK) {
  LValue LV;
  if (SanOpts.has(SanitizerKind::ArrayBounds) && isa<ArraySubscriptExpr>(E))
    LV = EmitArraySubscriptExpr(cast<ArraySubscriptExpr>(E), /*Accessed*/true);
  else
    LV = EmitLValue(E);
  if (!isa<DeclRefExpr>(E) && !LV.isBitField() && LV.isSimple()) {
    SanitizerSet SkippedChecks;
    if (const auto *ME = dyn_cast<MemberExpr>(E)) {
      bool IsBaseCXXThis = IsWrappedCXXThis(ME->getBase());
      if (IsBaseCXXThis)
        SkippedChecks.set(SanitizerKind::Alignment, true);
      if (IsBaseCXXThis || isa<DeclRefExpr>(ME->getBase()))
        SkippedChecks.set(SanitizerKind::Null, true);
    }
    EmitTypeCheck(TCK, E->getExprLoc(), LV, E->getType(), SkippedChecks);
  }
  return LV;
}

/// EmitLValue - Emit code to compute a designator that specifies the location
/// of the expression.
///
/// This can return one of two things: a simple address or a bitfield reference.
/// In either case, the LLVM Value* in the LValue structure is guaranteed to be
/// an LLVM pointer type.
///
/// If this returns a bitfield reference, nothing about the pointee type of the
/// LLVM value is known: For example, it may not be a pointer to an integer.
///
/// If this returns a normal address, and if the lvalue's C type is fixed size,
/// this method guarantees that the returned pointer type will point to an LLVM
/// type of the same size of the lvalue's type.  If the lvalue has a variable
/// length type, this is not possible.
///
LValue CodeGenFunction::EmitLValue(const Expr *E,
                                   KnownNonNull_t IsKnownNonNull) {
  LValue LV = EmitLValueHelper(E, IsKnownNonNull);
  if (IsKnownNonNull && !LV.isKnownNonNull())
    LV.setKnownNonNull();
  return LV;
}

static QualType getConstantExprReferredType(const FullExpr *E,
                                            const ASTContext &Ctx) {
  const Expr *SE = E->getSubExpr()->IgnoreImplicit();
  if (isa<OpaqueValueExpr>(SE))
    return SE->getType();
  return cast<CallExpr>(SE)->getCallReturnType(Ctx)->getPointeeType();
}

LValue CodeGenFunction::EmitLValueHelper(const Expr *E,
                                         KnownNonNull_t IsKnownNonNull) {
  ApplyDebugLocation DL(*this, E);
  switch (E->getStmtClass()) {
  default: return EmitUnsupportedLValue(E, "l-value expression");

  case Expr::ObjCPropertyRefExprClass:
    llvm_unreachable("cannot emit a property reference directly");

  case Expr::ObjCSelectorExprClass:
    return EmitObjCSelectorLValue(cast<ObjCSelectorExpr>(E));
  case Expr::ObjCIsaExprClass:
    return EmitObjCIsaExpr(cast<ObjCIsaExpr>(E));
  case Expr::BinaryOperatorClass:
    return EmitBinaryOperatorLValue(cast<BinaryOperator>(E));
  case Expr::CompoundAssignOperatorClass: {
    QualType Ty = E->getType();
    if (const AtomicType *AT = Ty->getAs<AtomicType>())
      Ty = AT->getValueType();
    if (!Ty->isAnyComplexType())
      return EmitCompoundAssignmentLValue(cast<CompoundAssignOperator>(E));
    return EmitComplexCompoundAssignmentLValue(cast<CompoundAssignOperator>(E));
  }
  case Expr::CallExprClass:
  case Expr::CXXMemberCallExprClass:
  case Expr::CXXOperatorCallExprClass:
  case Expr::UserDefinedLiteralClass:
    return EmitCallExprLValue(cast<CallExpr>(E));
  case Expr::CXXRewrittenBinaryOperatorClass:
    return EmitLValue(cast<CXXRewrittenBinaryOperator>(E)->getSemanticForm(),
                      IsKnownNonNull);
  case Expr::VAArgExprClass:
    return EmitVAArgExprLValue(cast<VAArgExpr>(E));
  case Expr::DeclRefExprClass:
    return EmitDeclRefLValue(cast<DeclRefExpr>(E));
  case Expr::ConstantExprClass: {
    const ConstantExpr *CE = cast<ConstantExpr>(E);
    if (llvm::Value *Result = ConstantEmitter(*this).tryEmitConstantExpr(CE)) {
      QualType RetType = getConstantExprReferredType(CE, getContext());
      return MakeNaturalAlignAddrLValue(Result, RetType);
    }
    return EmitLValue(cast<ConstantExpr>(E)->getSubExpr(), IsKnownNonNull);
  }
  case Expr::ParenExprClass:
    return EmitLValue(cast<ParenExpr>(E)->getSubExpr(), IsKnownNonNull);
  case Expr::GenericSelectionExprClass:
    return EmitLValue(cast<GenericSelectionExpr>(E)->getResultExpr(),
                      IsKnownNonNull);
  case Expr::PredefinedExprClass:
    return EmitPredefinedLValue(cast<PredefinedExpr>(E));
  case Expr::StringLiteralClass:
    return EmitStringLiteralLValue(cast<StringLiteral>(E));
  case Expr::ObjCEncodeExprClass:
    return EmitObjCEncodeExprLValue(cast<ObjCEncodeExpr>(E));
  case Expr::PseudoObjectExprClass:
    return EmitPseudoObjectLValue(cast<PseudoObjectExpr>(E));
  case Expr::InitListExprClass:
    return EmitInitListLValue(cast<InitListExpr>(E));
  case Expr::CXXTemporaryObjectExprClass:
  case Expr::CXXConstructExprClass:
    return EmitCXXConstructLValue(cast<CXXConstructExpr>(E));
  case Expr::CXXBindTemporaryExprClass:
    return EmitCXXBindTemporaryLValue(cast<CXXBindTemporaryExpr>(E));
  case Expr::CXXUuidofExprClass:
    return EmitCXXUuidofLValue(cast<CXXUuidofExpr>(E));
  case Expr::LambdaExprClass:
    return EmitAggExprToLValue(E);

  case Expr::ExprWithCleanupsClass: {
    const auto *cleanups = cast<ExprWithCleanups>(E);
    RunCleanupsScope Scope(*this);
    LValue LV = EmitLValue(cleanups->getSubExpr(), IsKnownNonNull);
    if (LV.isSimple()) {
      // Defend against branches out of gnu statement expressions surrounded by
      // cleanups.
      Address Addr = LV.getAddress();
      llvm::Value *V = Addr.getBasePointer();
      Scope.ForceCleanup({&V});
      Addr.replaceBasePointer(V);
      return LValue::MakeAddr(Addr, LV.getType(), getContext(),
                              LV.getBaseInfo(), LV.getTBAAInfo());
    }
    // FIXME: Is it possible to create an ExprWithCleanups that produces a
    // bitfield lvalue or some other non-simple lvalue?
    return LV;
  }

  case Expr::CXXDefaultArgExprClass: {
    auto *DAE = cast<CXXDefaultArgExpr>(E);
    CXXDefaultArgExprScope Scope(*this, DAE);
    return EmitLValue(DAE->getExpr(), IsKnownNonNull);
  }
  case Expr::CXXDefaultInitExprClass: {
    auto *DIE = cast<CXXDefaultInitExpr>(E);
    CXXDefaultInitExprScope Scope(*this, DIE);
    return EmitLValue(DIE->getExpr(), IsKnownNonNull);
  }
  case Expr::CXXTypeidExprClass:
    return EmitCXXTypeidLValue(cast<CXXTypeidExpr>(E));

  case Expr::ObjCMessageExprClass:
    return EmitObjCMessageExprLValue(cast<ObjCMessageExpr>(E));
  case Expr::ObjCIvarRefExprClass:
    return EmitObjCIvarRefLValue(cast<ObjCIvarRefExpr>(E));
  case Expr::StmtExprClass:
    return EmitStmtExprLValue(cast<StmtExpr>(E));
  case Expr::UnaryOperatorClass:
    return EmitUnaryOpLValue(cast<UnaryOperator>(E));
  case Expr::ArraySubscriptExprClass:
    return EmitArraySubscriptExpr(cast<ArraySubscriptExpr>(E));
  case Expr::MatrixSubscriptExprClass:
    return EmitMatrixSubscriptExpr(cast<MatrixSubscriptExpr>(E));
  case Expr::ArraySectionExprClass:
    return EmitArraySectionExpr(cast<ArraySectionExpr>(E));
  case Expr::ExtVectorElementExprClass:
    return EmitExtVectorElementExpr(cast<ExtVectorElementExpr>(E));
  case Expr::CXXThisExprClass:
    return MakeAddrLValue(LoadCXXThisAddress(), E->getType());
  case Expr::MemberExprClass:
    return EmitMemberExpr(cast<MemberExpr>(E));
  case Expr::CompoundLiteralExprClass:
    return EmitCompoundLiteralLValue(cast<CompoundLiteralExpr>(E));
  case Expr::ConditionalOperatorClass:
    return EmitConditionalOperatorLValue(cast<ConditionalOperator>(E));
  case Expr::BinaryConditionalOperatorClass:
    return EmitConditionalOperatorLValue(cast<BinaryConditionalOperator>(E));
  case Expr::ChooseExprClass:
    return EmitLValue(cast<ChooseExpr>(E)->getChosenSubExpr(), IsKnownNonNull);
  case Expr::OpaqueValueExprClass:
    return EmitOpaqueValueLValue(cast<OpaqueValueExpr>(E));
  case Expr::SubstNonTypeTemplateParmExprClass:
    return EmitLValue(cast<SubstNonTypeTemplateParmExpr>(E)->getReplacement(),
                      IsKnownNonNull);
  case Expr::ImplicitCastExprClass:
  case Expr::CStyleCastExprClass:
  case Expr::CXXFunctionalCastExprClass:
  case Expr::CXXStaticCastExprClass:
  case Expr::CXXDynamicCastExprClass:
  case Expr::CXXReinterpretCastExprClass:
  case Expr::CXXConstCastExprClass:
  case Expr::CXXAddrspaceCastExprClass:
  case Expr::ObjCBridgedCastExprClass:
    return EmitCastLValue(cast<CastExpr>(E));

  case Expr::MaterializeTemporaryExprClass:
    return EmitMaterializeTemporaryExpr(cast<MaterializeTemporaryExpr>(E));

  case Expr::CoawaitExprClass:
    return EmitCoawaitLValue(cast<CoawaitExpr>(E));
  case Expr::CoyieldExprClass:
    return EmitCoyieldLValue(cast<CoyieldExpr>(E));
  case Expr::PackIndexingExprClass:
    return EmitLValue(cast<PackIndexingExpr>(E)->getSelectedExpr());
  }
}

/// Given an object of the given canonical type, can we safely copy a
/// value out of it based on its initializer?
static bool isConstantEmittableObjectType(QualType type) {
  assert(type.isCanonical());
  assert(!type->isReferenceType());

  // Must be const-qualified but non-volatile.
  Qualifiers qs = type.getLocalQualifiers();
  if (!qs.hasConst() || qs.hasVolatile()) return false;

  // Otherwise, all object types satisfy this except C++ classes with
  // mutable subobjects or non-trivial copy/destroy behavior.
  if (const auto *RT = dyn_cast<RecordType>(type))
    if (const auto *RD = dyn_cast<CXXRecordDecl>(RT->getDecl()))
      if (RD->hasMutableFields() || !RD->isTrivial())
        return false;

  return true;
}

/// Can we constant-emit a load of a reference to a variable of the
/// given type?  This is different from predicates like
/// Decl::mightBeUsableInConstantExpressions because we do want it to apply
/// in situations that don't necessarily satisfy the language's rules
/// for this (e.g. C++'s ODR-use rules).  For example, we want to able
/// to do this with const float variables even if those variables
/// aren't marked 'constexpr'.
enum ConstantEmissionKind {
  CEK_None,
  CEK_AsReferenceOnly,
  CEK_AsValueOrReference,
  CEK_AsValueOnly
};
static ConstantEmissionKind checkVarTypeForConstantEmission(QualType type) {
  type = type.getCanonicalType();
  if (const auto *ref = dyn_cast<ReferenceType>(type)) {
    if (isConstantEmittableObjectType(ref->getPointeeType()))
      return CEK_AsValueOrReference;
    return CEK_AsReferenceOnly;
  }
  if (isConstantEmittableObjectType(type))
    return CEK_AsValueOnly;
  return CEK_None;
}

/// Try to emit a reference to the given value without producing it as
/// an l-value.  This is just an optimization, but it avoids us needing
/// to emit global copies of variables if they're named without triggering
/// a formal use in a context where we can't emit a direct reference to them,
/// for instance if a block or lambda or a member of a local class uses a
/// const int variable or constexpr variable from an enclosing function.
CodeGenFunction::ConstantEmission
CodeGenFunction::tryEmitAsConstant(DeclRefExpr *refExpr) {
  ValueDecl *value = refExpr->getDecl();

  // The value needs to be an enum constant or a constant variable.
  ConstantEmissionKind CEK;
  if (isa<ParmVarDecl>(value)) {
    CEK = CEK_None;
  } else if (auto *var = dyn_cast<VarDecl>(value)) {
    CEK = checkVarTypeForConstantEmission(var->getType());
  } else if (isa<EnumConstantDecl>(value)) {
    CEK = CEK_AsValueOnly;
  } else {
    CEK = CEK_None;
  }
  if (CEK == CEK_None) return ConstantEmission();

  Expr::EvalResult result;
  bool resultIsReference;
  QualType resultType;

  // It's best to evaluate all the way as an r-value if that's permitted.
  if (CEK != CEK_AsReferenceOnly &&
      refExpr->EvaluateAsRValue(result, getContext())) {
    resultIsReference = false;
    resultType = refExpr->getType();

  // Otherwise, try to evaluate as an l-value.
  } else if (CEK != CEK_AsValueOnly &&
             refExpr->EvaluateAsLValue(result, getContext())) {
    resultIsReference = true;
    resultType = value->getType();

  // Failure.
  } else {
    return ConstantEmission();
  }

  // In any case, if the initializer has side-effects, abandon ship.
  if (result.HasSideEffects)
    return ConstantEmission();

  // In CUDA/HIP device compilation, a lambda may capture a reference variable
  // referencing a global host variable by copy. In this case the lambda should
  // make a copy of the value of the global host variable. The DRE of the
  // captured reference variable cannot be emitted as load from the host
  // global variable as compile time constant, since the host variable is not
  // accessible on device. The DRE of the captured reference variable has to be
  // loaded from captures.
  if (CGM.getLangOpts().CUDAIsDevice && result.Val.isLValue() &&
      refExpr->refersToEnclosingVariableOrCapture()) {
    auto *MD = dyn_cast_or_null<CXXMethodDecl>(CurCodeDecl);
    if (MD && MD->getParent()->isLambda() &&
        MD->getOverloadedOperator() == OO_Call) {
      const APValue::LValueBase &base = result.Val.getLValueBase();
      if (const ValueDecl *D = base.dyn_cast<const ValueDecl *>()) {
        if (const VarDecl *VD = dyn_cast<const VarDecl>(D)) {
          if (!VD->hasAttr<CUDADeviceAttr>()) {
            return ConstantEmission();
          }
        }
      }
    }
  }

  // Emit as a constant.
  auto C = ConstantEmitter(*this).emitAbstract(refExpr->getLocation(),
                                               result.Val, resultType);

  // Make sure we emit a debug reference to the global variable.
  // This should probably fire even for
  if (isa<VarDecl>(value)) {
    if (!getContext().DeclMustBeEmitted(cast<VarDecl>(value)))
      EmitDeclRefExprDbgValue(refExpr, result.Val);
  } else {
    assert(isa<EnumConstantDecl>(value));
    EmitDeclRefExprDbgValue(refExpr, result.Val);
  }

  // If we emitted a reference constant, we need to dereference that.
  if (resultIsReference)
    return ConstantEmission::forReference(C);

  return ConstantEmission::forValue(C);
}

static DeclRefExpr *tryToConvertMemberExprToDeclRefExpr(CodeGenFunction &CGF,
                                                        const MemberExpr *ME) {
  if (auto *VD = dyn_cast<VarDecl>(ME->getMemberDecl())) {
    // Try to emit static variable member expressions as DREs.
    return DeclRefExpr::Create(
        CGF.getContext(), NestedNameSpecifierLoc(), SourceLocation(), VD,
        /*RefersToEnclosingVariableOrCapture=*/false, ME->getExprLoc(),
        ME->getType(), ME->getValueKind(), nullptr, nullptr, ME->isNonOdrUse());
  }
  return nullptr;
}

CodeGenFunction::ConstantEmission
CodeGenFunction::tryEmitAsConstant(const MemberExpr *ME) {
  if (DeclRefExpr *DRE = tryToConvertMemberExprToDeclRefExpr(*this, ME))
    return tryEmitAsConstant(DRE);
  return ConstantEmission();
}

llvm::Value *CodeGenFunction::emitScalarConstant(
    const CodeGenFunction::ConstantEmission &Constant, Expr *E) {
  assert(Constant && "not a constant");
  if (Constant.isReference())
    return EmitLoadOfLValue(Constant.getReferenceLValue(*this, E),
                            E->getExprLoc())
        .getScalarVal();
  return Constant.getValue();
}

llvm::Value *CodeGenFunction::EmitLoadOfScalar(LValue lvalue,
                                               SourceLocation Loc) {
  return EmitLoadOfScalar(lvalue.getAddress(), lvalue.isVolatile(),
                          lvalue.getType(), Loc, lvalue.getBaseInfo(),
                          lvalue.getTBAAInfo(), lvalue.isNontemporal());
}

static bool hasBooleanRepresentation(QualType Ty) {
  if (Ty->isBooleanType())
    return true;

  if (const EnumType *ET = Ty->getAs<EnumType>())
    return ET->getDecl()->getIntegerType()->isBooleanType();

  if (const AtomicType *AT = Ty->getAs<AtomicType>())
    return hasBooleanRepresentation(AT->getValueType());

  return false;
}

static bool getRangeForType(CodeGenFunction &CGF, QualType Ty,
                            llvm::APInt &Min, llvm::APInt &End,
                            bool StrictEnums, bool IsBool) {
  const EnumType *ET = Ty->getAs<EnumType>();
  bool IsRegularCPlusPlusEnum = CGF.getLangOpts().CPlusPlus && StrictEnums &&
                                ET && !ET->getDecl()->isFixed();
  if (!IsBool && !IsRegularCPlusPlusEnum)
    return false;

  if (IsBool) {
    Min = llvm::APInt(CGF.getContext().getTypeSize(Ty), 0);
    End = llvm::APInt(CGF.getContext().getTypeSize(Ty), 2);
  } else {
    const EnumDecl *ED = ET->getDecl();
    ED->getValueRange(End, Min);
  }
  return true;
}

llvm::MDNode *CodeGenFunction::getRangeForLoadFromType(QualType Ty) {
  llvm::APInt Min, End;
  if (!getRangeForType(*this, Ty, Min, End, CGM.getCodeGenOpts().StrictEnums,
                       hasBooleanRepresentation(Ty)))
    return nullptr;

  llvm::MDBuilder MDHelper(getLLVMContext());
  return MDHelper.createRange(Min, End);
}

bool CodeGenFunction::EmitScalarRangeCheck(llvm::Value *Value, QualType Ty,
                                           SourceLocation Loc) {
  bool HasBoolCheck = SanOpts.has(SanitizerKind::Bool);
  bool HasEnumCheck = SanOpts.has(SanitizerKind::Enum);
  if (!HasBoolCheck && !HasEnumCheck)
    return false;

  bool IsBool = hasBooleanRepresentation(Ty) ||
                NSAPI(CGM.getContext()).isObjCBOOLType(Ty);
  bool NeedsBoolCheck = HasBoolCheck && IsBool;
  bool NeedsEnumCheck = HasEnumCheck && Ty->getAs<EnumType>();
  if (!NeedsBoolCheck && !NeedsEnumCheck)
    return false;

  // Single-bit booleans don't need to be checked. Special-case this to avoid
  // a bit width mismatch when handling bitfield values. This is handled by
  // EmitFromMemory for the non-bitfield case.
  if (IsBool &&
      cast<llvm::IntegerType>(Value->getType())->getBitWidth() == 1)
    return false;

  llvm::APInt Min, End;
  if (!getRangeForType(*this, Ty, Min, End, /*StrictEnums=*/true, IsBool))
    return true;

  auto &Ctx = getLLVMContext();
  SanitizerScope SanScope(this);
  llvm::Value *Check;
  --End;
  if (!Min) {
    Check = Builder.CreateICmpULE(Value, llvm::ConstantInt::get(Ctx, End));
  } else {
    llvm::Value *Upper =
        Builder.CreateICmpSLE(Value, llvm::ConstantInt::get(Ctx, End));
    llvm::Value *Lower =
        Builder.CreateICmpSGE(Value, llvm::ConstantInt::get(Ctx, Min));
    Check = Builder.CreateAnd(Upper, Lower);
  }
  llvm::Constant *StaticArgs[] = {EmitCheckSourceLocation(Loc),
                                  EmitCheckTypeDescriptor(Ty)};
  SanitizerMask Kind =
      NeedsEnumCheck ? SanitizerKind::Enum : SanitizerKind::Bool;
  EmitCheck(std::make_pair(Check, Kind), SanitizerHandler::LoadInvalidValue,
            StaticArgs, EmitCheckValue(Value));
  return true;
}

llvm::Value *CodeGenFunction::EmitLoadOfScalar(Address Addr, bool Volatile,
                                               QualType Ty,
                                               SourceLocation Loc,
                                               LValueBaseInfo BaseInfo,
                                               TBAAAccessInfo TBAAInfo,
                                               bool isNontemporal) {
  if (auto *GV = dyn_cast<llvm::GlobalValue>(Addr.getBasePointer()))
    if (GV->isThreadLocal())
      Addr = Addr.withPointer(Builder.CreateThreadLocalAddress(GV),
                              NotKnownNonNull);

  if (const auto *ClangVecTy = Ty->getAs<VectorType>()) {
    // Boolean vectors use `iN` as storage type.
    if (ClangVecTy->isExtVectorBoolType()) {
      llvm::Type *ValTy = ConvertType(Ty);
      unsigned ValNumElems =
          cast<llvm::FixedVectorType>(ValTy)->getNumElements();
      // Load the `iP` storage object (P is the padded vector size).
      auto *RawIntV = Builder.CreateLoad(Addr, Volatile, "load_bits");
      const auto *RawIntTy = RawIntV->getType();
      assert(RawIntTy->isIntegerTy() && "compressed iN storage for bitvectors");
      // Bitcast iP --> <P x i1>.
      auto *PaddedVecTy = llvm::FixedVectorType::get(
          Builder.getInt1Ty(), RawIntTy->getPrimitiveSizeInBits());
      llvm::Value *V = Builder.CreateBitCast(RawIntV, PaddedVecTy);
      // Shuffle <P x i1> --> <N x i1> (N is the actual bit size).
      V = emitBoolVecConversion(V, ValNumElems, "extractvec");

      return EmitFromMemory(V, Ty);
    }

    // Handle vectors of size 3 like size 4 for better performance.
    const llvm::Type *EltTy = Addr.getElementType();
    const auto *VTy = cast<llvm::FixedVectorType>(EltTy);

    if (!CGM.getCodeGenOpts().PreserveVec3Type && VTy->getNumElements() == 3) {

      llvm::VectorType *vec4Ty =
          llvm::FixedVectorType::get(VTy->getElementType(), 4);
      Address Cast = Addr.withElementType(vec4Ty);
      // Now load value.
      llvm::Value *V = Builder.CreateLoad(Cast, Volatile, "loadVec4");

      // Shuffle vector to get vec3.
      V = Builder.CreateShuffleVector(V, ArrayRef<int>{0, 1, 2}, "extractVec");
      return EmitFromMemory(V, Ty);
    }
  }

  // Atomic operations have to be done on integral types.
  LValue AtomicLValue =
      LValue::MakeAddr(Addr, Ty, getContext(), BaseInfo, TBAAInfo);
  if (Ty->isAtomicType() || LValueIsSuitableForInlineAtomic(AtomicLValue)) {
    return EmitAtomicLoad(AtomicLValue, Loc).getScalarVal();
  }

  llvm::LoadInst *Load = Builder.CreateLoad(Addr, Volatile);
  if (isNontemporal) {
    llvm::MDNode *Node = llvm::MDNode::get(
        Load->getContext(), llvm::ConstantAsMetadata::get(Builder.getInt32(1)));
    Load->setMetadata(llvm::LLVMContext::MD_nontemporal, Node);
  }

  CGM.DecorateInstructionWithTBAA(Load, TBAAInfo);

  if (EmitScalarRangeCheck(Load, Ty, Loc)) {
    // In order to prevent the optimizer from throwing away the check, don't
    // attach range metadata to the load.
  } else if (CGM.getCodeGenOpts().OptimizationLevel > 0)
    if (llvm::MDNode *RangeInfo = getRangeForLoadFromType(Ty)) {
      Load->setMetadata(llvm::LLVMContext::MD_range, RangeInfo);
      Load->setMetadata(llvm::LLVMContext::MD_noundef,
                        llvm::MDNode::get(getLLVMContext(), std::nullopt));
    }

  return EmitFromMemory(Load, Ty);
}

llvm::Value *CodeGenFunction::EmitToMemory(llvm::Value *Value, QualType Ty) {
  // Bool has a different representation in memory than in registers.
  if (hasBooleanRepresentation(Ty)) {
    // This should really always be an i1, but sometimes it's already
    // an i8, and it's awkward to track those cases down.
    if (Value->getType()->isIntegerTy(1))
      return Builder.CreateZExt(Value, ConvertTypeForMem(Ty), "frombool");
    assert(Value->getType()->isIntegerTy(getContext().getTypeSize(Ty)) &&
           "wrong value rep of bool");
  }

  return Value;
}

llvm::Value *CodeGenFunction::EmitFromMemory(llvm::Value *Value, QualType Ty) {
  // Bool has a different representation in memory than in registers.
  if (hasBooleanRepresentation(Ty)) {
    assert(Value->getType()->isIntegerTy(getContext().getTypeSize(Ty)) &&
           "wrong value rep of bool");
    return Builder.CreateTrunc(Value, Builder.getInt1Ty(), "tobool");
  }
  if (Ty->isExtVectorBoolType()) {
    const auto *RawIntTy = Value->getType();
    // Bitcast iP --> <P x i1>.
    auto *PaddedVecTy = llvm::FixedVectorType::get(
        Builder.getInt1Ty(), RawIntTy->getPrimitiveSizeInBits());
    auto *V = Builder.CreateBitCast(Value, PaddedVecTy);
    // Shuffle <P x i1> --> <N x i1> (N is the actual bit size).
    llvm::Type *ValTy = ConvertType(Ty);
    unsigned ValNumElems = cast<llvm::FixedVectorType>(ValTy)->getNumElements();
    return emitBoolVecConversion(V, ValNumElems, "extractvec");
  }

  return Value;
}

// Convert the pointer of \p Addr to a pointer to a vector (the value type of
// MatrixType), if it points to a array (the memory type of MatrixType).
static RawAddress MaybeConvertMatrixAddress(RawAddress Addr,
                                            CodeGenFunction &CGF,
                                            bool IsVector = true) {
  auto *ArrayTy = dyn_cast<llvm::ArrayType>(Addr.getElementType());
  if (ArrayTy && IsVector) {
    auto *VectorTy = llvm::FixedVectorType::get(ArrayTy->getElementType(),
                                                ArrayTy->getNumElements());

    return Addr.withElementType(VectorTy);
  }
  auto *VectorTy = dyn_cast<llvm::VectorType>(Addr.getElementType());
  if (VectorTy && !IsVector) {
    auto *ArrayTy = llvm::ArrayType::get(
        VectorTy->getElementType(),
        cast<llvm::FixedVectorType>(VectorTy)->getNumElements());

    return Addr.withElementType(ArrayTy);
  }

  return Addr;
}

// Emit a store of a matrix LValue. This may require casting the original
// pointer to memory address (ArrayType) to a pointer to the value type
// (VectorType).
static void EmitStoreOfMatrixScalar(llvm::Value *value, LValue lvalue,
                                    bool isInit, CodeGenFunction &CGF) {
  Address Addr = MaybeConvertMatrixAddress(lvalue.getAddress(), CGF,
                                           value->getType()->isVectorTy());
  CGF.EmitStoreOfScalar(value, Addr, lvalue.isVolatile(), lvalue.getType(),
                        lvalue.getBaseInfo(), lvalue.getTBAAInfo(), isInit,
                        lvalue.isNontemporal());
}

void CodeGenFunction::EmitStoreOfScalar(llvm::Value *Value, Address Addr,
                                        bool Volatile, QualType Ty,
                                        LValueBaseInfo BaseInfo,
                                        TBAAAccessInfo TBAAInfo,
                                        bool isInit, bool isNontemporal) {
  if (auto *GV = dyn_cast<llvm::GlobalValue>(Addr.getBasePointer()))
    if (GV->isThreadLocal())
      Addr = Addr.withPointer(Builder.CreateThreadLocalAddress(GV),
                              NotKnownNonNull);

  llvm::Type *SrcTy = Value->getType();
  if (const auto *ClangVecTy = Ty->getAs<VectorType>()) {
    auto *VecTy = dyn_cast<llvm::FixedVectorType>(SrcTy);
    if (VecTy && ClangVecTy->isExtVectorBoolType()) {
      auto *MemIntTy = cast<llvm::IntegerType>(Addr.getElementType());
      // Expand to the memory bit width.
      unsigned MemNumElems = MemIntTy->getPrimitiveSizeInBits();
      // <N x i1> --> <P x i1>.
      Value = emitBoolVecConversion(Value, MemNumElems, "insertvec");
      // <P x i1> --> iP.
      Value = Builder.CreateBitCast(Value, MemIntTy);
    } else if (!CGM.getCodeGenOpts().PreserveVec3Type) {
      // Handle vec3 special.
      if (VecTy && cast<llvm::FixedVectorType>(VecTy)->getNumElements() == 3) {
        // Our source is a vec3, do a shuffle vector to make it a vec4.
        Value = Builder.CreateShuffleVector(Value, ArrayRef<int>{0, 1, 2, -1},
                                            "extractVec");
        SrcTy = llvm::FixedVectorType::get(VecTy->getElementType(), 4);
      }
      if (Addr.getElementType() != SrcTy) {
        Addr = Addr.withElementType(SrcTy);
      }
    }
  }

  Value = EmitToMemory(Value, Ty);

  LValue AtomicLValue =
      LValue::MakeAddr(Addr, Ty, getContext(), BaseInfo, TBAAInfo);
  if (Ty->isAtomicType() ||
      (!isInit && LValueIsSuitableForInlineAtomic(AtomicLValue))) {
    EmitAtomicStore(RValue::get(Value), AtomicLValue, isInit);
    return;
  }

  llvm::StoreInst *Store = Builder.CreateStore(Value, Addr, Volatile);
  if (isNontemporal) {
    llvm::MDNode *Node =
        llvm::MDNode::get(Store->getContext(),
                          llvm::ConstantAsMetadata::get(Builder.getInt32(1)));
    Store->setMetadata(llvm::LLVMContext::MD_nontemporal, Node);
  }

  CGM.DecorateInstructionWithTBAA(Store, TBAAInfo);
}

void CodeGenFunction::EmitStoreOfScalar(llvm::Value *value, LValue lvalue,
                                        bool isInit) {
  if (lvalue.getType()->isConstantMatrixType()) {
    EmitStoreOfMatrixScalar(value, lvalue, isInit, *this);
    return;
  }

  EmitStoreOfScalar(value, lvalue.getAddress(), lvalue.isVolatile(),
                    lvalue.getType(), lvalue.getBaseInfo(),
                    lvalue.getTBAAInfo(), isInit, lvalue.isNontemporal());
}

// Emit a load of a LValue of matrix type. This may require casting the pointer
// to memory address (ArrayType) to a pointer to the value type (VectorType).
static RValue EmitLoadOfMatrixLValue(LValue LV, SourceLocation Loc,
                                     CodeGenFunction &CGF) {
  assert(LV.getType()->isConstantMatrixType());
  Address Addr = MaybeConvertMatrixAddress(LV.getAddress(), CGF);
  LV.setAddress(Addr);
  return RValue::get(CGF.EmitLoadOfScalar(LV, Loc));
}

/// EmitLoadOfLValue - Given an expression that represents a value lvalue, this
/// method emits the address of the lvalue, then loads the result as an rvalue,
/// returning the rvalue.
RValue CodeGenFunction::EmitLoadOfLValue(LValue LV, SourceLocation Loc) {
  if (LV.isObjCWeak()) {
    // load of a __weak object.
    Address AddrWeakObj = LV.getAddress();
    return RValue::get(CGM.getObjCRuntime().EmitObjCWeakRead(*this,
                                                             AddrWeakObj));
  }
  if (LV.getQuals().getObjCLifetime() == Qualifiers::OCL_Weak) {
    // In MRC mode, we do a load+autorelease.
    if (!getLangOpts().ObjCAutoRefCount) {
      return RValue::get(EmitARCLoadWeak(LV.getAddress()));
    }

    // In ARC mode, we load retained and then consume the value.
    llvm::Value *Object = EmitARCLoadWeakRetained(LV.getAddress());
    Object = EmitObjCConsumeObject(LV.getType(), Object);
    return RValue::get(Object);
  }

  if (LV.isSimple()) {
    assert(!LV.getType()->isFunctionType());

    if (LV.getType()->isConstantMatrixType())
      return EmitLoadOfMatrixLValue(LV, Loc, *this);

    // Everything needs a load.
    return RValue::get(EmitLoadOfScalar(LV, Loc));
  }

  if (LV.isVectorElt()) {
    llvm::LoadInst *Load = Builder.CreateLoad(LV.getVectorAddress(),
                                              LV.isVolatileQualified());
    return RValue::get(Builder.CreateExtractElement(Load, LV.getVectorIdx(),
                                                    "vecext"));
  }

  // If this is a reference to a subset of the elements of a vector, either
  // shuffle the input or extract/insert them as appropriate.
  if (LV.isExtVectorElt()) {
    return EmitLoadOfExtVectorElementLValue(LV);
  }

  // Global Register variables always invoke intrinsics
  if (LV.isGlobalReg())
    return EmitLoadOfGlobalRegLValue(LV);

  if (LV.isMatrixElt()) {
    llvm::Value *Idx = LV.getMatrixIdx();
    if (CGM.getCodeGenOpts().OptimizationLevel > 0) {
      const auto *const MatTy = LV.getType()->castAs<ConstantMatrixType>();
      llvm::MatrixBuilder MB(Builder);
      MB.CreateIndexAssumption(Idx, MatTy->getNumElementsFlattened());
    }
    llvm::LoadInst *Load =
        Builder.CreateLoad(LV.getMatrixAddress(), LV.isVolatileQualified());
    return RValue::get(Builder.CreateExtractElement(Load, Idx, "matrixext"));
  }

  assert(LV.isBitField() && "Unknown LValue type!");
  return EmitLoadOfBitfieldLValue(LV, Loc);
}

RValue CodeGenFunction::EmitLoadOfBitfieldLValue(LValue LV,
                                                 SourceLocation Loc) {
  const CGBitFieldInfo &Info = LV.getBitFieldInfo();

  // Get the output type.
  llvm::Type *ResLTy = ConvertType(LV.getType());

  Address Ptr = LV.getBitFieldAddress();
  llvm::Value *Val =
      Builder.CreateLoad(Ptr, LV.isVolatileQualified(), "bf.load");

  bool UseVolatile = LV.isVolatileQualified() &&
                     Info.VolatileStorageSize != 0 && isAAPCS(CGM.getTarget());
  const unsigned Offset = UseVolatile ? Info.VolatileOffset : Info.Offset;
  const unsigned StorageSize =
      UseVolatile ? Info.VolatileStorageSize : Info.StorageSize;
  if (Info.IsSigned) {
    assert(static_cast<unsigned>(Offset + Info.Size) <= StorageSize);
    unsigned HighBits = StorageSize - Offset - Info.Size;
    if (HighBits)
      Val = Builder.CreateShl(Val, HighBits, "bf.shl");
    if (Offset + HighBits)
      Val = Builder.CreateAShr(Val, Offset + HighBits, "bf.ashr");
  } else {
    if (Offset)
      Val = Builder.CreateLShr(Val, Offset, "bf.lshr");
    if (static_cast<unsigned>(Offset) + Info.Size < StorageSize)
      Val = Builder.CreateAnd(
          Val, llvm::APInt::getLowBitsSet(StorageSize, Info.Size), "bf.clear");
  }
  Val = Builder.CreateIntCast(Val, ResLTy, Info.IsSigned, "bf.cast");
  EmitScalarRangeCheck(Val, LV.getType(), Loc);
  return RValue::get(Val);
}

// If this is a reference to a subset of the elements of a vector, create an
// appropriate shufflevector.
RValue CodeGenFunction::EmitLoadOfExtVectorElementLValue(LValue LV) {
  llvm::Value *Vec = Builder.CreateLoad(LV.getExtVectorAddress(),
                                        LV.isVolatileQualified());

  // HLSL allows treating scalars as one-element vectors. Converting the scalar
  // IR value to a vector here allows the rest of codegen to behave as normal.
  if (getLangOpts().HLSL && !Vec->getType()->isVectorTy()) {
    llvm::Type *DstTy = llvm::FixedVectorType::get(Vec->getType(), 1);
    llvm::Value *Zero = llvm::Constant::getNullValue(CGM.Int64Ty);
    Vec = Builder.CreateInsertElement(DstTy, Vec, Zero, "cast.splat");
  }

  const llvm::Constant *Elts = LV.getExtVectorElts();

  // If the result of the expression is a non-vector type, we must be extracting
  // a single element.  Just codegen as an extractelement.
  const VectorType *ExprVT = LV.getType()->getAs<VectorType>();
  if (!ExprVT) {
    unsigned InIdx = getAccessedFieldNo(0, Elts);
    llvm::Value *Elt = llvm::ConstantInt::get(SizeTy, InIdx);
    return RValue::get(Builder.CreateExtractElement(Vec, Elt));
  }

  // Always use shuffle vector to try to retain the original program structure
  unsigned NumResultElts = ExprVT->getNumElements();

  SmallVector<int, 4> Mask;
  for (unsigned i = 0; i != NumResultElts; ++i)
    Mask.push_back(getAccessedFieldNo(i, Elts));

  Vec = Builder.CreateShuffleVector(Vec, Mask);
  return RValue::get(Vec);
}

/// Generates lvalue for partial ext_vector access.
Address CodeGenFunction::EmitExtVectorElementLValue(LValue LV) {
  Address VectorAddress = LV.getExtVectorAddress();
  QualType EQT = LV.getType()->castAs<VectorType>()->getElementType();
  llvm::Type *VectorElementTy = CGM.getTypes().ConvertType(EQT);

  Address CastToPointerElement = VectorAddress.withElementType(VectorElementTy);

  const llvm::Constant *Elts = LV.getExtVectorElts();
  unsigned ix = getAccessedFieldNo(0, Elts);

  Address VectorBasePtrPlusIx =
    Builder.CreateConstInBoundsGEP(CastToPointerElement, ix,
                                   "vector.elt");

  return VectorBasePtrPlusIx;
}

/// Load of global gamed gegisters are always calls to intrinsics.
RValue CodeGenFunction::EmitLoadOfGlobalRegLValue(LValue LV) {
  assert((LV.getType()->isIntegerType() || LV.getType()->isPointerType()) &&
         "Bad type for register variable");
  llvm::MDNode *RegName = cast<llvm::MDNode>(
      cast<llvm::MetadataAsValue>(LV.getGlobalReg())->getMetadata());

  // We accept integer and pointer types only
  llvm::Type *OrigTy = CGM.getTypes().ConvertType(LV.getType());
  llvm::Type *Ty = OrigTy;
  if (OrigTy->isPointerTy())
    Ty = CGM.getTypes().getDataLayout().getIntPtrType(OrigTy);
  llvm::Type *Types[] = { Ty };

  llvm::Function *F = CGM.getIntrinsic(llvm::Intrinsic::read_register, Types);
  llvm::Value *Call = Builder.CreateCall(
      F, llvm::MetadataAsValue::get(Ty->getContext(), RegName));
  if (OrigTy->isPointerTy())
    Call = Builder.CreateIntToPtr(Call, OrigTy);
  return RValue::get(Call);
}

/// EmitStoreThroughLValue - Store the specified rvalue into the specified
/// lvalue, where both are guaranteed to the have the same type, and that type
/// is 'Ty'.
void CodeGenFunction::EmitStoreThroughLValue(RValue Src, LValue Dst,
                                             bool isInit) {
  if (!Dst.isSimple()) {
    if (Dst.isVectorElt()) {
      // Read/modify/write the vector, inserting the new element.
      llvm::Value *Vec = Builder.CreateLoad(Dst.getVectorAddress(),
                                            Dst.isVolatileQualified());
      auto *IRStoreTy = dyn_cast<llvm::IntegerType>(Vec->getType());
      if (IRStoreTy) {
        auto *IRVecTy = llvm::FixedVectorType::get(
            Builder.getInt1Ty(), IRStoreTy->getPrimitiveSizeInBits());
        Vec = Builder.CreateBitCast(Vec, IRVecTy);
        // iN --> <N x i1>.
      }
      Vec = Builder.CreateInsertElement(Vec, Src.getScalarVal(),
                                        Dst.getVectorIdx(), "vecins");
      if (IRStoreTy) {
        // <N x i1> --> <iN>.
        Vec = Builder.CreateBitCast(Vec, IRStoreTy);
      }
      Builder.CreateStore(Vec, Dst.getVectorAddress(),
                          Dst.isVolatileQualified());
      return;
    }

    // If this is an update of extended vector elements, insert them as
    // appropriate.
    if (Dst.isExtVectorElt())
      return EmitStoreThroughExtVectorComponentLValue(Src, Dst);

    if (Dst.isGlobalReg())
      return EmitStoreThroughGlobalRegLValue(Src, Dst);

    if (Dst.isMatrixElt()) {
      llvm::Value *Idx = Dst.getMatrixIdx();
      if (CGM.getCodeGenOpts().OptimizationLevel > 0) {
        const auto *const MatTy = Dst.getType()->castAs<ConstantMatrixType>();
        llvm::MatrixBuilder MB(Builder);
        MB.CreateIndexAssumption(Idx, MatTy->getNumElementsFlattened());
      }
      llvm::Instruction *Load = Builder.CreateLoad(Dst.getMatrixAddress());
      llvm::Value *Vec =
          Builder.CreateInsertElement(Load, Src.getScalarVal(), Idx, "matins");
      Builder.CreateStore(Vec, Dst.getMatrixAddress(),
                          Dst.isVolatileQualified());
      return;
    }

    assert(Dst.isBitField() && "Unknown LValue type");
    return EmitStoreThroughBitfieldLValue(Src, Dst);
  }

  // There's special magic for assigning into an ARC-qualified l-value.
  if (Qualifiers::ObjCLifetime Lifetime = Dst.getQuals().getObjCLifetime()) {
    switch (Lifetime) {
    case Qualifiers::OCL_None:
      llvm_unreachable("present but none");

    case Qualifiers::OCL_ExplicitNone:
      // nothing special
      break;

    case Qualifiers::OCL_Strong:
      if (isInit) {
        Src = RValue::get(EmitARCRetain(Dst.getType(), Src.getScalarVal()));
        break;
      }
      EmitARCStoreStrong(Dst, Src.getScalarVal(), /*ignore*/ true);
      return;

    case Qualifiers::OCL_Weak:
      if (isInit)
        // Initialize and then skip the primitive store.
        EmitARCInitWeak(Dst.getAddress(), Src.getScalarVal());
      else
        EmitARCStoreWeak(Dst.getAddress(), Src.getScalarVal(),
                         /*ignore*/ true);
      return;

    case Qualifiers::OCL_Autoreleasing:
      Src = RValue::get(EmitObjCExtendObjectLifetime(Dst.getType(),
                                                     Src.getScalarVal()));
      // fall into the normal path
      break;
    }
  }

  if (Dst.isObjCWeak() && !Dst.isNonGC()) {
    // load of a __weak object.
    Address LvalueDst = Dst.getAddress();
    llvm::Value *src = Src.getScalarVal();
     CGM.getObjCRuntime().EmitObjCWeakAssign(*this, src, LvalueDst);
    return;
  }

  if (Dst.isObjCStrong() && !Dst.isNonGC()) {
    // load of a __strong object.
    Address LvalueDst = Dst.getAddress();
    llvm::Value *src = Src.getScalarVal();
    if (Dst.isObjCIvar()) {
      assert(Dst.getBaseIvarExp() && "BaseIvarExp is NULL");
      llvm::Type *ResultType = IntPtrTy;
      Address dst = EmitPointerWithAlignment(Dst.getBaseIvarExp());
      llvm::Value *RHS = dst.emitRawPointer(*this);
      RHS = Builder.CreatePtrToInt(RHS, ResultType, "sub.ptr.rhs.cast");
      llvm::Value *LHS = Builder.CreatePtrToInt(LvalueDst.emitRawPointer(*this),
                                                ResultType, "sub.ptr.lhs.cast");
      llvm::Value *BytesBetween = Builder.CreateSub(LHS, RHS, "ivar.offset");
      CGM.getObjCRuntime().EmitObjCIvarAssign(*this, src, dst, BytesBetween);
    } else if (Dst.isGlobalObjCRef()) {
      CGM.getObjCRuntime().EmitObjCGlobalAssign(*this, src, LvalueDst,
                                                Dst.isThreadLocalRef());
    }
    else
      CGM.getObjCRuntime().EmitObjCStrongCastAssign(*this, src, LvalueDst);
    return;
  }

  assert(Src.isScalar() && "Can't emit an agg store with this method");
  EmitStoreOfScalar(Src.getScalarVal(), Dst, isInit);
}

void CodeGenFunction::EmitStoreThroughBitfieldLValue(RValue Src, LValue Dst,
                                                     llvm::Value **Result) {
  const CGBitFieldInfo &Info = Dst.getBitFieldInfo();
  llvm::Type *ResLTy = ConvertTypeForMem(Dst.getType());
  Address Ptr = Dst.getBitFieldAddress();

  // Get the source value, truncated to the width of the bit-field.
  llvm::Value *SrcVal = Src.getScalarVal();

  // Cast the source to the storage type and shift it into place.
  SrcVal = Builder.CreateIntCast(SrcVal, Ptr.getElementType(),
                                 /*isSigned=*/false);
  llvm::Value *MaskedVal = SrcVal;

  const bool UseVolatile =
      CGM.getCodeGenOpts().AAPCSBitfieldWidth && Dst.isVolatileQualified() &&
      Info.VolatileStorageSize != 0 && isAAPCS(CGM.getTarget());
  const unsigned StorageSize =
      UseVolatile ? Info.VolatileStorageSize : Info.StorageSize;
  const unsigned Offset = UseVolatile ? Info.VolatileOffset : Info.Offset;
  // See if there are other bits in the bitfield's storage we'll need to load
  // and mask together with source before storing.
  if (StorageSize != Info.Size) {
    assert(StorageSize > Info.Size && "Invalid bitfield size.");
    llvm::Value *Val =
        Builder.CreateLoad(Ptr, Dst.isVolatileQualified(), "bf.load");

    // Mask the source value as needed.
    if (!hasBooleanRepresentation(Dst.getType()))
      SrcVal = Builder.CreateAnd(
          SrcVal, llvm::APInt::getLowBitsSet(StorageSize, Info.Size),
          "bf.value");
    MaskedVal = SrcVal;
    if (Offset)
      SrcVal = Builder.CreateShl(SrcVal, Offset, "bf.shl");

    // Mask out the original value.
    Val = Builder.CreateAnd(
        Val, ~llvm::APInt::getBitsSet(StorageSize, Offset, Offset + Info.Size),
        "bf.clear");

    // Or together the unchanged values and the source value.
    SrcVal = Builder.CreateOr(Val, SrcVal, "bf.set");
  } else {
    assert(Offset == 0);
    // According to the AACPS:
    // When a volatile bit-field is written, and its container does not overlap
    // with any non-bit-field member, its container must be read exactly once
    // and written exactly once using the access width appropriate to the type
    // of the container. The two accesses are not atomic.
    if (Dst.isVolatileQualified() && isAAPCS(CGM.getTarget()) &&
        CGM.getCodeGenOpts().ForceAAPCSBitfieldLoad)
      Builder.CreateLoad(Ptr, true, "bf.load");
  }

  // Write the new value back out.
  Builder.CreateStore(SrcVal, Ptr, Dst.isVolatileQualified());

  // Return the new value of the bit-field, if requested.
  if (Result) {
    llvm::Value *ResultVal = MaskedVal;

    // Sign extend the value if needed.
    if (Info.IsSigned) {
      assert(Info.Size <= StorageSize);
      unsigned HighBits = StorageSize - Info.Size;
      if (HighBits) {
        ResultVal = Builder.CreateShl(ResultVal, HighBits, "bf.result.shl");
        ResultVal = Builder.CreateAShr(ResultVal, HighBits, "bf.result.ashr");
      }
    }

    ResultVal = Builder.CreateIntCast(ResultVal, ResLTy, Info.IsSigned,
                                      "bf.result.cast");
    *Result = EmitFromMemory(ResultVal, Dst.getType());
  }
}

void CodeGenFunction::EmitStoreThroughExtVectorComponentLValue(RValue Src,
                                                               LValue Dst) {
  // HLSL allows storing to scalar values through ExtVector component LValues.
  // To support this we need to handle the case where the destination address is
  // a scalar.
  Address DstAddr = Dst.getExtVectorAddress();
  if (!DstAddr.getElementType()->isVectorTy()) {
    assert(!Dst.getType()->isVectorType() &&
           "this should only occur for non-vector l-values");
    Builder.CreateStore(Src.getScalarVal(), DstAddr, Dst.isVolatileQualified());
    return;
  }

  // This access turns into a read/modify/write of the vector.  Load the input
  // value now.
  llvm::Value *Vec = Builder.CreateLoad(DstAddr, Dst.isVolatileQualified());
  const llvm::Constant *Elts = Dst.getExtVectorElts();

  llvm::Value *SrcVal = Src.getScalarVal();

  if (const VectorType *VTy = Dst.getType()->getAs<VectorType>()) {
    unsigned NumSrcElts = VTy->getNumElements();
    unsigned NumDstElts =
        cast<llvm::FixedVectorType>(Vec->getType())->getNumElements();
    if (NumDstElts == NumSrcElts) {
      // Use shuffle vector is the src and destination are the same number of
      // elements and restore the vector mask since it is on the side it will be
      // stored.
      SmallVector<int, 4> Mask(NumDstElts);
      for (unsigned i = 0; i != NumSrcElts; ++i)
        Mask[getAccessedFieldNo(i, Elts)] = i;

      Vec = Builder.CreateShuffleVector(SrcVal, Mask);
    } else if (NumDstElts > NumSrcElts) {
      // Extended the source vector to the same length and then shuffle it
      // into the destination.
      // FIXME: since we're shuffling with undef, can we just use the indices
      //        into that?  This could be simpler.
      SmallVector<int, 4> ExtMask;
      for (unsigned i = 0; i != NumSrcElts; ++i)
        ExtMask.push_back(i);
      ExtMask.resize(NumDstElts, -1);
      llvm::Value *ExtSrcVal = Builder.CreateShuffleVector(SrcVal, ExtMask);
      // build identity
      SmallVector<int, 4> Mask;
      for (unsigned i = 0; i != NumDstElts; ++i)
        Mask.push_back(i);

      // When the vector size is odd and .odd or .hi is used, the last element
      // of the Elts constant array will be one past the size of the vector.
      // Ignore the last element here, if it is greater than the mask size.
      if (getAccessedFieldNo(NumSrcElts - 1, Elts) == Mask.size())
        NumSrcElts--;

      // modify when what gets shuffled in
      for (unsigned i = 0; i != NumSrcElts; ++i)
        Mask[getAccessedFieldNo(i, Elts)] = i + NumDstElts;
      Vec = Builder.CreateShuffleVector(Vec, ExtSrcVal, Mask);
    } else {
      // We should never shorten the vector
      llvm_unreachable("unexpected shorten vector length");
    }
  } else {
    // If the Src is a scalar (not a vector), and the target is a vector it must
    // be updating one element.
    unsigned InIdx = getAccessedFieldNo(0, Elts);
    llvm::Value *Elt = llvm::ConstantInt::get(SizeTy, InIdx);
    Vec = Builder.CreateInsertElement(Vec, SrcVal, Elt);
  }

  Builder.CreateStore(Vec, Dst.getExtVectorAddress(),
                      Dst.isVolatileQualified());
}

/// Store of global named registers are always calls to intrinsics.
void CodeGenFunction::EmitStoreThroughGlobalRegLValue(RValue Src, LValue Dst) {
  assert((Dst.getType()->isIntegerType() || Dst.getType()->isPointerType()) &&
         "Bad type for register variable");
  llvm::MDNode *RegName = cast<llvm::MDNode>(
      cast<llvm::MetadataAsValue>(Dst.getGlobalReg())->getMetadata());
  assert(RegName && "Register LValue is not metadata");

  // We accept integer and pointer types only
  llvm::Type *OrigTy = CGM.getTypes().ConvertType(Dst.getType());
  llvm::Type *Ty = OrigTy;
  if (OrigTy->isPointerTy())
    Ty = CGM.getTypes().getDataLayout().getIntPtrType(OrigTy);
  llvm::Type *Types[] = { Ty };

  llvm::Function *F = CGM.getIntrinsic(llvm::Intrinsic::write_register, Types);
  llvm::Value *Value = Src.getScalarVal();
  if (OrigTy->isPointerTy())
    Value = Builder.CreatePtrToInt(Value, Ty);
  Builder.CreateCall(
      F, {llvm::MetadataAsValue::get(Ty->getContext(), RegName), Value});
}

// setObjCGCLValueClass - sets class of the lvalue for the purpose of
// generating write-barries API. It is currently a global, ivar,
// or neither.
static void setObjCGCLValueClass(const ASTContext &Ctx, const Expr *E,
                                 LValue &LV,
                                 bool IsMemberAccess=false) {
  if (Ctx.getLangOpts().getGC() == LangOptions::NonGC)
    return;

  if (isa<ObjCIvarRefExpr>(E)) {
    QualType ExpTy = E->getType();
    if (IsMemberAccess && ExpTy->isPointerType()) {
      // If ivar is a structure pointer, assigning to field of
      // this struct follows gcc's behavior and makes it a non-ivar
      // writer-barrier conservatively.
      ExpTy = ExpTy->castAs<PointerType>()->getPointeeType();
      if (ExpTy->isRecordType()) {
        LV.setObjCIvar(false);
        return;
      }
    }
    LV.setObjCIvar(true);
    auto *Exp = cast<ObjCIvarRefExpr>(const_cast<Expr *>(E));
    LV.setBaseIvarExp(Exp->getBase());
    LV.setObjCArray(E->getType()->isArrayType());
    return;
  }

  if (const auto *Exp = dyn_cast<DeclRefExpr>(E)) {
    if (const auto *VD = dyn_cast<VarDecl>(Exp->getDecl())) {
      if (VD->hasGlobalStorage()) {
        LV.setGlobalObjCRef(true);
        LV.setThreadLocalRef(VD->getTLSKind() != VarDecl::TLS_None);
      }
    }
    LV.setObjCArray(E->getType()->isArrayType());
    return;
  }

  if (const auto *Exp = dyn_cast<UnaryOperator>(E)) {
    setObjCGCLValueClass(Ctx, Exp->getSubExpr(), LV, IsMemberAccess);
    return;
  }

  if (const auto *Exp = dyn_cast<ParenExpr>(E)) {
    setObjCGCLValueClass(Ctx, Exp->getSubExpr(), LV, IsMemberAccess);
    if (LV.isObjCIvar()) {
      // If cast is to a structure pointer, follow gcc's behavior and make it
      // a non-ivar write-barrier.
      QualType ExpTy = E->getType();
      if (ExpTy->isPointerType())
        ExpTy = ExpTy->castAs<PointerType>()->getPointeeType();
      if (ExpTy->isRecordType())
        LV.setObjCIvar(false);
    }
    return;
  }

  if (const auto *Exp = dyn_cast<GenericSelectionExpr>(E)) {
    setObjCGCLValueClass(Ctx, Exp->getResultExpr(), LV);
    return;
  }

  if (const auto *Exp = dyn_cast<ImplicitCastExpr>(E)) {
    setObjCGCLValueClass(Ctx, Exp->getSubExpr(), LV, IsMemberAccess);
    return;
  }

  if (const auto *Exp = dyn_cast<CStyleCastExpr>(E)) {
    setObjCGCLValueClass(Ctx, Exp->getSubExpr(), LV, IsMemberAccess);
    return;
  }

  if (const auto *Exp = dyn_cast<ObjCBridgedCastExpr>(E)) {
    setObjCGCLValueClass(Ctx, Exp->getSubExpr(), LV, IsMemberAccess);
    return;
  }

  if (const auto *Exp = dyn_cast<ArraySubscriptExpr>(E)) {
    setObjCGCLValueClass(Ctx, Exp->getBase(), LV);
    if (LV.isObjCIvar() && !LV.isObjCArray())
      // Using array syntax to assigning to what an ivar points to is not
      // same as assigning to the ivar itself. {id *Names;} Names[i] = 0;
      LV.setObjCIvar(false);
    else if (LV.isGlobalObjCRef() && !LV.isObjCArray())
      // Using array syntax to assigning to what global points to is not
      // same as assigning to the global itself. {id *G;} G[i] = 0;
      LV.setGlobalObjCRef(false);
    return;
  }

  if (const auto *Exp = dyn_cast<MemberExpr>(E)) {
    setObjCGCLValueClass(Ctx, Exp->getBase(), LV, true);
    // We don't know if member is an 'ivar', but this flag is looked at
    // only in the context of LV.isObjCIvar().
    LV.setObjCArray(E->getType()->isArrayType());
    return;
  }
}

static LValue EmitThreadPrivateVarDeclLValue(
    CodeGenFunction &CGF, const VarDecl *VD, QualType T, Address Addr,
    llvm::Type *RealVarTy, SourceLocation Loc) {
  if (CGF.CGM.getLangOpts().OpenMPIRBuilder)
    Addr = CodeGenFunction::OMPBuilderCBHelpers::getAddrOfThreadPrivate(
        CGF, VD, Addr, Loc);
  else
    Addr =
        CGF.CGM.getOpenMPRuntime().getAddrOfThreadPrivate(CGF, VD, Addr, Loc);

  Addr = Addr.withElementType(RealVarTy);
  return CGF.MakeAddrLValue(Addr, T, AlignmentSource::Decl);
}

static Address emitDeclTargetVarDeclLValue(CodeGenFunction &CGF,
                                           const VarDecl *VD, QualType T) {
  std::optional<OMPDeclareTargetDeclAttr::MapTypeTy> Res =
      OMPDeclareTargetDeclAttr::isDeclareTargetDeclaration(VD);
  // Return an invalid address if variable is MT_To (or MT_Enter starting with
  // OpenMP 5.2) and unified memory is not enabled. For all other cases: MT_Link
  // and MT_To (or MT_Enter) with unified memory, return a valid address.
  if (!Res || ((*Res == OMPDeclareTargetDeclAttr::MT_To ||
                *Res == OMPDeclareTargetDeclAttr::MT_Enter) &&
               !CGF.CGM.getOpenMPRuntime().hasRequiresUnifiedSharedMemory()))
    return Address::invalid();
  assert(((*Res == OMPDeclareTargetDeclAttr::MT_Link) ||
          ((*Res == OMPDeclareTargetDeclAttr::MT_To ||
            *Res == OMPDeclareTargetDeclAttr::MT_Enter) &&
           CGF.CGM.getOpenMPRuntime().hasRequiresUnifiedSharedMemory())) &&
         "Expected link clause OR to clause with unified memory enabled.");
  QualType PtrTy = CGF.getContext().getPointerType(VD->getType());
  Address Addr = CGF.CGM.getOpenMPRuntime().getAddrOfDeclareTargetVar(VD);
  return CGF.EmitLoadOfPointer(Addr, PtrTy->castAs<PointerType>());
}

Address
CodeGenFunction::EmitLoadOfReference(LValue RefLVal,
                                     LValueBaseInfo *PointeeBaseInfo,
                                     TBAAAccessInfo *PointeeTBAAInfo) {
  llvm::LoadInst *Load =
      Builder.CreateLoad(RefLVal.getAddress(), RefLVal.isVolatile());
  CGM.DecorateInstructionWithTBAA(Load, RefLVal.getTBAAInfo());
  return makeNaturalAddressForPointer(Load, RefLVal.getType()->getPointeeType(),
                                      CharUnits(), /*ForPointeeType=*/true,
                                      PointeeBaseInfo, PointeeTBAAInfo);
}

LValue CodeGenFunction::EmitLoadOfReferenceLValue(LValue RefLVal) {
  LValueBaseInfo PointeeBaseInfo;
  TBAAAccessInfo PointeeTBAAInfo;
  Address PointeeAddr = EmitLoadOfReference(RefLVal, &PointeeBaseInfo,
                                            &PointeeTBAAInfo);
  return MakeAddrLValue(PointeeAddr, RefLVal.getType()->getPointeeType(),
                        PointeeBaseInfo, PointeeTBAAInfo);
}

Address CodeGenFunction::EmitLoadOfPointer(Address Ptr,
                                           const PointerType *PtrTy,
                                           LValueBaseInfo *BaseInfo,
                                           TBAAAccessInfo *TBAAInfo) {
  llvm::Value *Addr = Builder.CreateLoad(Ptr);
  return makeNaturalAddressForPointer(Addr, PtrTy->getPointeeType(),
                                      CharUnits(), /*ForPointeeType=*/true,
                                      BaseInfo, TBAAInfo);
}

LValue CodeGenFunction::EmitLoadOfPointerLValue(Address PtrAddr,
                                                const PointerType *PtrTy) {
  LValueBaseInfo BaseInfo;
  TBAAAccessInfo TBAAInfo;
  Address Addr = EmitLoadOfPointer(PtrAddr, PtrTy, &BaseInfo, &TBAAInfo);
  return MakeAddrLValue(Addr, PtrTy->getPointeeType(), BaseInfo, TBAAInfo);
}

static LValue EmitGlobalVarDeclLValue(CodeGenFunction &CGF,
                                      const Expr *E, const VarDecl *VD) {
  QualType T = E->getType();

  // If it's thread_local, emit a call to its wrapper function instead.
  if (VD->getTLSKind() == VarDecl::TLS_Dynamic &&
      CGF.CGM.getCXXABI().usesThreadWrapperFunction(VD))
    return CGF.CGM.getCXXABI().EmitThreadLocalVarDeclLValue(CGF, VD, T);
  // Check if the variable is marked as declare target with link clause in
  // device codegen.
  if (CGF.getLangOpts().OpenMPIsTargetDevice) {
    Address Addr = emitDeclTargetVarDeclLValue(CGF, VD, T);
    if (Addr.isValid())
      return CGF.MakeAddrLValue(Addr, T, AlignmentSource::Decl);
  }

  llvm::Value *V = CGF.CGM.GetAddrOfGlobalVar(VD);

  if (VD->getTLSKind() != VarDecl::TLS_None)
    V = CGF.Builder.CreateThreadLocalAddress(V);

  llvm::Type *RealVarTy = CGF.getTypes().ConvertTypeForMem(VD->getType());
  CharUnits Alignment = CGF.getContext().getDeclAlign(VD);
  Address Addr(V, RealVarTy, Alignment);
  // Emit reference to the private copy of the variable if it is an OpenMP
  // threadprivate variable.
  if (CGF.getLangOpts().OpenMP && !CGF.getLangOpts().OpenMPSimd &&
      VD->hasAttr<OMPThreadPrivateDeclAttr>()) {
    return EmitThreadPrivateVarDeclLValue(CGF, VD, T, Addr, RealVarTy,
                                          E->getExprLoc());
  }
  LValue LV = VD->getType()->isReferenceType() ?
      CGF.EmitLoadOfReferenceLValue(Addr, VD->getType(),
                                    AlignmentSource::Decl) :
      CGF.MakeAddrLValue(Addr, T, AlignmentSource::Decl);
  setObjCGCLValueClass(CGF.getContext(), E, LV);
  return LV;
}

llvm::Constant *CodeGenModule::getRawFunctionPointer(GlobalDecl GD,
                                                     llvm::Type *Ty) {
  const FunctionDecl *FD = cast<FunctionDecl>(GD.getDecl());
  if (FD->hasAttr<WeakRefAttr>()) {
    ConstantAddress aliasee = GetWeakRefReference(FD);
    return aliasee.getPointer();
  }

  llvm::Constant *V = GetAddrOfFunction(GD, Ty);
  return V;
}

static LValue EmitFunctionDeclLValue(CodeGenFunction &CGF, const Expr *E,
                                     GlobalDecl GD) {
  const FunctionDecl *FD = cast<FunctionDecl>(GD.getDecl());
  llvm::Constant *V = CGF.CGM.getFunctionPointer(GD);
  CharUnits Alignment = CGF.getContext().getDeclAlign(FD);
  return CGF.MakeAddrLValue(V, E->getType(), Alignment,
                            AlignmentSource::Decl);
}

static LValue EmitCapturedFieldLValue(CodeGenFunction &CGF, const FieldDecl *FD,
                                      llvm::Value *ThisValue) {

  return CGF.EmitLValueForLambdaField(FD, ThisValue);
}

/// Named Registers are named metadata pointing to the register name
/// which will be read from/written to as an argument to the intrinsic
/// @llvm.read/write_register.
/// So far, only the name is being passed down, but other options such as
/// register type, allocation type or even optimization options could be
/// passed down via the metadata node.
static LValue EmitGlobalNamedRegister(const VarDecl *VD, CodeGenModule &CGM) {
  SmallString<64> Name("llvm.named.register.");
  AsmLabelAttr *Asm = VD->getAttr<AsmLabelAttr>();
  assert(Asm->getLabel().size() < 64-Name.size() &&
      "Register name too big");
  Name.append(Asm->getLabel());
  llvm::NamedMDNode *M =
    CGM.getModule().getOrInsertNamedMetadata(Name);
  if (M->getNumOperands() == 0) {
    llvm::MDString *Str = llvm::MDString::get(CGM.getLLVMContext(),
                                              Asm->getLabel());
    llvm::Metadata *Ops[] = {Str};
    M->addOperand(llvm::MDNode::get(CGM.getLLVMContext(), Ops));
  }

  CharUnits Alignment = CGM.getContext().getDeclAlign(VD);

  llvm::Value *Ptr =
    llvm::MetadataAsValue::get(CGM.getLLVMContext(), M->getOperand(0));
  return LValue::MakeGlobalReg(Ptr, Alignment, VD->getType());
}

/// Determine whether we can emit a reference to \p VD from the current
/// context, despite not necessarily having seen an odr-use of the variable in
/// this context.
static bool canEmitSpuriousReferenceToVariable(CodeGenFunction &CGF,
                                               const DeclRefExpr *E,
                                               const VarDecl *VD) {
  // For a variable declared in an enclosing scope, do not emit a spurious
  // reference even if we have a capture, as that will emit an unwarranted
  // reference to our capture state, and will likely generate worse code than
  // emitting a local copy.
  if (E->refersToEnclosingVariableOrCapture())
    return false;

  // For a local declaration declared in this function, we can always reference
  // it even if we don't have an odr-use.
  if (VD->hasLocalStorage()) {
    return VD->getDeclContext() ==
           dyn_cast_or_null<DeclContext>(CGF.CurCodeDecl);
  }

  // For a global declaration, we can emit a reference to it if we know
  // for sure that we are able to emit a definition of it.
  VD = VD->getDefinition(CGF.getContext());
  if (!VD)
    return false;

  // Don't emit a spurious reference if it might be to a variable that only
  // exists on a different device / target.
  // FIXME: This is unnecessarily broad. Check whether this would actually be a
  // cross-target reference.
  if (CGF.getLangOpts().OpenMP || CGF.getLangOpts().CUDA ||
      CGF.getLangOpts().OpenCL) {
    return false;
  }

  // We can emit a spurious reference only if the linkage implies that we'll
  // be emitting a non-interposable symbol that will be retained until link
  // time.
  switch (CGF.CGM.getLLVMLinkageVarDefinition(VD)) {
  case llvm::GlobalValue::ExternalLinkage:
  case llvm::GlobalValue::LinkOnceODRLinkage:
  case llvm::GlobalValue::WeakODRLinkage:
  case llvm::GlobalValue::InternalLinkage:
  case llvm::GlobalValue::PrivateLinkage:
    return true;
  default:
    return false;
  }
}

LValue CodeGenFunction::EmitDeclRefLValue(const DeclRefExpr *E) {
  const NamedDecl *ND = E->getDecl();
  QualType T = E->getType();

  assert(E->isNonOdrUse() != NOUR_Unevaluated &&
         "should not emit an unevaluated operand");

  if (const auto *VD = dyn_cast<VarDecl>(ND)) {
    // Global Named registers access via intrinsics only
    if (VD->getStorageClass() == SC_Register &&
        VD->hasAttr<AsmLabelAttr>() && !VD->isLocalVarDecl())
      return EmitGlobalNamedRegister(VD, CGM);

    // If this DeclRefExpr does not constitute an odr-use of the variable,
    // we're not permitted to emit a reference to it in general, and it might
    // not be captured if capture would be necessary for a use. Emit the
    // constant value directly instead.
    if (E->isNonOdrUse() == NOUR_Constant &&
        (VD->getType()->isReferenceType() ||
         !canEmitSpuriousReferenceToVariable(*this, E, VD))) {
      VD->getAnyInitializer(VD);
      llvm::Constant *Val = ConstantEmitter(*this).emitAbstract(
          E->getLocation(), *VD->evaluateValue(), VD->getType());
      assert(Val && "failed to emit constant expression");

      Address Addr = Address::invalid();
      if (!VD->getType()->isReferenceType()) {
        // Spill the constant value to a global.
        Addr = CGM.createUnnamedGlobalFrom(*VD, Val,
                                           getContext().getDeclAlign(VD));
        llvm::Type *VarTy = getTypes().ConvertTypeForMem(VD->getType());
        auto *PTy = llvm::PointerType::get(
            VarTy, getTypes().getTargetAddressSpace(VD->getType()));
        Addr = Builder.CreatePointerBitCastOrAddrSpaceCast(Addr, PTy, VarTy);
      } else {
        // Should we be using the alignment of the constant pointer we emitted?
        CharUnits Alignment =
            CGM.getNaturalTypeAlignment(E->getType(),
                                        /* BaseInfo= */ nullptr,
                                        /* TBAAInfo= */ nullptr,
                                        /* forPointeeType= */ true);
        Addr = makeNaturalAddressForPointer(Val, T, Alignment);
      }
      return MakeAddrLValue(Addr, T, AlignmentSource::Decl);
    }

    // FIXME: Handle other kinds of non-odr-use DeclRefExprs.

    // Check for captured variables.
    if (E->refersToEnclosingVariableOrCapture()) {
      VD = VD->getCanonicalDecl();
      if (auto *FD = LambdaCaptureFields.lookup(VD))
        return EmitCapturedFieldLValue(*this, FD, CXXABIThisValue);
      if (CapturedStmtInfo) {
        auto I = LocalDeclMap.find(VD);
        if (I != LocalDeclMap.end()) {
          LValue CapLVal;
          if (VD->getType()->isReferenceType())
            CapLVal = EmitLoadOfReferenceLValue(I->second, VD->getType(),
                                                AlignmentSource::Decl);
          else
            CapLVal = MakeAddrLValue(I->second, T);
          // Mark lvalue as nontemporal if the variable is marked as nontemporal
          // in simd context.
          if (getLangOpts().OpenMP &&
              CGM.getOpenMPRuntime().isNontemporalDecl(VD))
            CapLVal.setNontemporal(/*Value=*/true);
          return CapLVal;
        }
        LValue CapLVal =
            EmitCapturedFieldLValue(*this, CapturedStmtInfo->lookup(VD),
                                    CapturedStmtInfo->getContextValue());
        Address LValueAddress = CapLVal.getAddress();
        CapLVal = MakeAddrLValue(Address(LValueAddress.emitRawPointer(*this),
                                         LValueAddress.getElementType(),
                                         getContext().getDeclAlign(VD)),
                                 CapLVal.getType(),
                                 LValueBaseInfo(AlignmentSource::Decl),
                                 CapLVal.getTBAAInfo());
        // Mark lvalue as nontemporal if the variable is marked as nontemporal
        // in simd context.
        if (getLangOpts().OpenMP &&
            CGM.getOpenMPRuntime().isNontemporalDecl(VD))
          CapLVal.setNontemporal(/*Value=*/true);
        return CapLVal;
      }

      assert(isa<BlockDecl>(CurCodeDecl));
      Address addr = GetAddrOfBlockDecl(VD);
      return MakeAddrLValue(addr, T, AlignmentSource::Decl);
    }
  }

  // FIXME: We should be able to assert this for FunctionDecls as well!
  // FIXME: We should be able to assert this for all DeclRefExprs, not just
  // those with a valid source location.
  assert((ND->isUsed(false) || !isa<VarDecl>(ND) || E->isNonOdrUse() ||
          !E->getLocation().isValid()) &&
         "Should not use decl without marking it used!");

  if (ND->hasAttr<WeakRefAttr>()) {
    const auto *VD = cast<ValueDecl>(ND);
    ConstantAddress Aliasee = CGM.GetWeakRefReference(VD);
    return MakeAddrLValue(Aliasee, T, AlignmentSource::Decl);
  }

  if (const auto *VD = dyn_cast<VarDecl>(ND)) {
    // Check if this is a global variable.
    if (VD->hasLinkage() || VD->isStaticDataMember())
      return EmitGlobalVarDeclLValue(*this, E, VD);

    Address addr = Address::invalid();

    // The variable should generally be present in the local decl map.
    auto iter = LocalDeclMap.find(VD);
    if (iter != LocalDeclMap.end()) {
      addr = iter->second;

    // Otherwise, it might be static local we haven't emitted yet for
    // some reason; most likely, because it's in an outer function.
    } else if (VD->isStaticLocal()) {
      llvm::Constant *var = CGM.getOrCreateStaticVarDecl(
          *VD, CGM.getLLVMLinkageVarDefinition(VD));
      addr = Address(
          var, ConvertTypeForMem(VD->getType()), getContext().getDeclAlign(VD));

    // No other cases for now.
    } else {
      llvm_unreachable("DeclRefExpr for Decl not entered in LocalDeclMap?");
    }

    // Handle threadlocal function locals.
    if (VD->getTLSKind() != VarDecl::TLS_None)
      addr = addr.withPointer(
          Builder.CreateThreadLocalAddress(addr.getBasePointer()),
          NotKnownNonNull);

    // Check for OpenMP threadprivate variables.
    if (getLangOpts().OpenMP && !getLangOpts().OpenMPSimd &&
        VD->hasAttr<OMPThreadPrivateDeclAttr>()) {
      return EmitThreadPrivateVarDeclLValue(
          *this, VD, T, addr, getTypes().ConvertTypeForMem(VD->getType()),
          E->getExprLoc());
    }

    // Drill into block byref variables.
    bool isBlockByref = VD->isEscapingByref();
    if (isBlockByref) {
      addr = emitBlockByrefAddress(addr, VD);
    }

    // Drill into reference types.
    LValue LV = VD->getType()->isReferenceType() ?
        EmitLoadOfReferenceLValue(addr, VD->getType(), AlignmentSource::Decl) :
        MakeAddrLValue(addr, T, AlignmentSource::Decl);

    bool isLocalStorage = VD->hasLocalStorage();

    bool NonGCable = isLocalStorage &&
                     !VD->getType()->isReferenceType() &&
                     !isBlockByref;
    if (NonGCable) {
      LV.getQuals().removeObjCGCAttr();
      LV.setNonGC(true);
    }

    bool isImpreciseLifetime =
      (isLocalStorage && !VD->hasAttr<ObjCPreciseLifetimeAttr>());
    if (isImpreciseLifetime)
      LV.setARCPreciseLifetime(ARCImpreciseLifetime);
    setObjCGCLValueClass(getContext(), E, LV);
    return LV;
  }

  if (const auto *FD = dyn_cast<FunctionDecl>(ND)) {
    LValue LV = EmitFunctionDeclLValue(*this, E, FD);

    // Emit debuginfo for the function declaration if the target wants to.
    if (getContext().getTargetInfo().allowDebugInfoForExternalRef()) {
      if (CGDebugInfo *DI = CGM.getModuleDebugInfo()) {
        auto *Fn =
            cast<llvm::Function>(LV.getPointer(*this)->stripPointerCasts());
        if (!Fn->getSubprogram())
          DI->EmitFunctionDecl(FD, FD->getLocation(), T, Fn);
      }
    }

    return LV;
  }

  // FIXME: While we're emitting a binding from an enclosing scope, all other
  // DeclRefExprs we see should be implicitly treated as if they also refer to
  // an enclosing scope.
  if (const auto *BD = dyn_cast<BindingDecl>(ND)) {
    if (E->refersToEnclosingVariableOrCapture()) {
      auto *FD = LambdaCaptureFields.lookup(BD);
      return EmitCapturedFieldLValue(*this, FD, CXXABIThisValue);
    }
    return EmitLValue(BD->getBinding());
  }

  // We can form DeclRefExprs naming GUID declarations when reconstituting
  // non-type template parameters into expressions.
  if (const auto *GD = dyn_cast<MSGuidDecl>(ND))
    return MakeAddrLValue(CGM.GetAddrOfMSGuidDecl(GD), T,
                          AlignmentSource::Decl);

  if (const auto *TPO = dyn_cast<TemplateParamObjectDecl>(ND)) {
    auto ATPO = CGM.GetAddrOfTemplateParamObject(TPO);
    auto AS = getLangASFromTargetAS(ATPO.getAddressSpace());

    if (AS != T.getAddressSpace()) {
      auto TargetAS = getContext().getTargetAddressSpace(T.getAddressSpace());
      auto PtrTy = ATPO.getElementType()->getPointerTo(TargetAS);
      auto ASC = getTargetHooks().performAddrSpaceCast(
          CGM, ATPO.getPointer(), AS, T.getAddressSpace(), PtrTy);
      ATPO = ConstantAddress(ASC, ATPO.getElementType(), ATPO.getAlignment());
    }

    return MakeAddrLValue(ATPO, T, AlignmentSource::Decl);
  }

  llvm_unreachable("Unhandled DeclRefExpr");
}

LValue CodeGenFunction::EmitUnaryOpLValue(const UnaryOperator *E) {
  // __extension__ doesn't affect lvalue-ness.
  if (E->getOpcode() == UO_Extension)
    return EmitLValue(E->getSubExpr());

  QualType ExprTy = getContext().getCanonicalType(E->getSubExpr()->getType());
  switch (E->getOpcode()) {
  default: llvm_unreachable("Unknown unary operator lvalue!");
  case UO_Deref: {
    QualType T = E->getSubExpr()->getType()->getPointeeType();
    assert(!T.isNull() && "CodeGenFunction::EmitUnaryOpLValue: Illegal type");

    LValueBaseInfo BaseInfo;
    TBAAAccessInfo TBAAInfo;
    Address Addr = EmitPointerWithAlignment(E->getSubExpr(), &BaseInfo,
                                            &TBAAInfo);
    LValue LV = MakeAddrLValue(Addr, T, BaseInfo, TBAAInfo);
    LV.getQuals().setAddressSpace(ExprTy.getAddressSpace());

    // We should not generate __weak write barrier on indirect reference
    // of a pointer to object; as in void foo (__weak id *param); *param = 0;
    // But, we continue to generate __strong write barrier on indirect write
    // into a pointer to object.
    if (getLangOpts().ObjC &&
        getLangOpts().getGC() != LangOptions::NonGC &&
        LV.isObjCWeak())
      LV.setNonGC(!E->isOBJCGCCandidate(getContext()));
    return LV;
  }
  case UO_Real:
  case UO_Imag: {
    LValue LV = EmitLValue(E->getSubExpr());
    assert(LV.isSimple() && "real/imag on non-ordinary l-value");

    // __real is valid on scalars.  This is a faster way of testing that.
    // __imag can only produce an rvalue on scalars.
    if (E->getOpcode() == UO_Real &&
        !LV.getAddress().getElementType()->isStructTy()) {
      assert(E->getSubExpr()->getType()->isArithmeticType());
      return LV;
    }

    QualType T = ExprTy->castAs<ComplexType>()->getElementType();

    Address Component =
        (E->getOpcode() == UO_Real
             ? emitAddrOfRealComponent(LV.getAddress(), LV.getType())
             : emitAddrOfImagComponent(LV.getAddress(), LV.getType()));
    LValue ElemLV = MakeAddrLValue(Component, T, LV.getBaseInfo(),
                                   CGM.getTBAAInfoForSubobject(LV, T));
    ElemLV.getQuals().addQualifiers(LV.getQuals());
    return ElemLV;
  }
  case UO_PreInc:
  case UO_PreDec: {
    LValue LV = EmitLValue(E->getSubExpr());
    bool isInc = E->getOpcode() == UO_PreInc;

    if (E->getType()->isAnyComplexType())
      EmitComplexPrePostIncDec(E, LV, isInc, true/*isPre*/);
    else
      EmitScalarPrePostIncDec(E, LV, isInc, true/*isPre*/);
    return LV;
  }
  }
}

LValue CodeGenFunction::EmitStringLiteralLValue(const StringLiteral *E) {
  return MakeAddrLValue(CGM.GetAddrOfConstantStringFromLiteral(E),
                        E->getType(), AlignmentSource::Decl);
}

LValue CodeGenFunction::EmitObjCEncodeExprLValue(const ObjCEncodeExpr *E) {
  return MakeAddrLValue(CGM.GetAddrOfConstantStringFromObjCEncode(E),
                        E->getType(), AlignmentSource::Decl);
}

LValue CodeGenFunction::EmitPredefinedLValue(const PredefinedExpr *E) {
  auto SL = E->getFunctionName();
  assert(SL != nullptr && "No StringLiteral name in PredefinedExpr");
  StringRef FnName = CurFn->getName();
  if (FnName.starts_with("\01"))
    FnName = FnName.substr(1);
  StringRef NameItems[] = {
      PredefinedExpr::getIdentKindName(E->getIdentKind()), FnName};
  std::string GVName = llvm::join(NameItems, NameItems + 2, ".");
  if (auto *BD = dyn_cast_or_null<BlockDecl>(CurCodeDecl)) {
    std::string Name = std::string(SL->getString());
    if (!Name.empty()) {
      unsigned Discriminator =
          CGM.getCXXABI().getMangleContext().getBlockId(BD, true);
      if (Discriminator)
        Name += "_" + Twine(Discriminator + 1).str();
      auto C = CGM.GetAddrOfConstantCString(Name, GVName.c_str());
      return MakeAddrLValue(C, E->getType(), AlignmentSource::Decl);
    } else {
      auto C =
          CGM.GetAddrOfConstantCString(std::string(FnName), GVName.c_str());
      return MakeAddrLValue(C, E->getType(), AlignmentSource::Decl);
    }
  }
  auto C = CGM.GetAddrOfConstantStringFromLiteral(SL, GVName);
  return MakeAddrLValue(C, E->getType(), AlignmentSource::Decl);
}

/// Emit a type description suitable for use by a runtime sanitizer library. The
/// format of a type descriptor is
///
/// \code
///   { i16 TypeKind, i16 TypeInfo }
/// \endcode
///
/// followed by an array of i8 containing the type name. TypeKind is 0 for an
/// integer, 1 for a floating point value, and -1 for anything else.
llvm::Constant *CodeGenFunction::EmitCheckTypeDescriptor(QualType T) {
  // Only emit each type's descriptor once.
  if (llvm::Constant *C = CGM.getTypeDescriptorFromMap(T))
    return C;

  uint16_t TypeKind = -1;
  uint16_t TypeInfo = 0;

  if (T->isIntegerType()) {
    TypeKind = 0;
    TypeInfo = (llvm::Log2_32(getContext().getTypeSize(T)) << 1) |
               (T->isSignedIntegerType() ? 1 : 0);
  } else if (T->isFloatingType()) {
    TypeKind = 1;
    TypeInfo = getContext().getTypeSize(T);
  }

  // Format the type name as if for a diagnostic, including quotes and
  // optionally an 'aka'.
  SmallString<32> Buffer;
  CGM.getDiags().ConvertArgToString(
      DiagnosticsEngine::ak_qualtype, (intptr_t)T.getAsOpaquePtr(), StringRef(),
      StringRef(), std::nullopt, Buffer, std::nullopt);

  llvm::Constant *Components[] = {
    Builder.getInt16(TypeKind), Builder.getInt16(TypeInfo),
    llvm::ConstantDataArray::getString(getLLVMContext(), Buffer)
  };
  llvm::Constant *Descriptor = llvm::ConstantStruct::getAnon(Components);

  auto *GV = new llvm::GlobalVariable(
      CGM.getModule(), Descriptor->getType(),
      /*isConstant=*/true, llvm::GlobalVariable::PrivateLinkage, Descriptor);
  GV->setUnnamedAddr(llvm::GlobalValue::UnnamedAddr::Global);
  CGM.getSanitizerMetadata()->disableSanitizerForGlobal(GV);

  // Remember the descriptor for this type.
  CGM.setTypeDescriptorInMap(T, GV);

  return GV;
}

llvm::Value *CodeGenFunction::EmitCheckValue(llvm::Value *V) {
  llvm::Type *TargetTy = IntPtrTy;

  if (V->getType() == TargetTy)
    return V;

  // Floating-point types which fit into intptr_t are bitcast to integers
  // and then passed directly (after zero-extension, if necessary).
  if (V->getType()->isFloatingPointTy()) {
    unsigned Bits = V->getType()->getPrimitiveSizeInBits().getFixedValue();
    if (Bits <= TargetTy->getIntegerBitWidth())
      V = Builder.CreateBitCast(V, llvm::Type::getIntNTy(getLLVMContext(),
                                                         Bits));
  }

  // Integers which fit in intptr_t are zero-extended and passed directly.
  if (V->getType()->isIntegerTy() &&
      V->getType()->getIntegerBitWidth() <= TargetTy->getIntegerBitWidth())
    return Builder.CreateZExt(V, TargetTy);

  // Pointers are passed directly, everything else is passed by address.
  if (!V->getType()->isPointerTy()) {
    RawAddress Ptr = CreateDefaultAlignTempAlloca(V->getType());
    Builder.CreateStore(V, Ptr);
    V = Ptr.getPointer();
  }
  return Builder.CreatePtrToInt(V, TargetTy);
}

/// Emit a representation of a SourceLocation for passing to a handler
/// in a sanitizer runtime library. The format for this data is:
/// \code
///   struct SourceLocation {
///     const char *Filename;
///     int32_t Line, Column;
///   };
/// \endcode
/// For an invalid SourceLocation, the Filename pointer is null.
llvm::Constant *CodeGenFunction::EmitCheckSourceLocation(SourceLocation Loc) {
  llvm::Constant *Filename;
  int Line, Column;

  PresumedLoc PLoc = getContext().getSourceManager().getPresumedLoc(Loc);
  if (PLoc.isValid()) {
    StringRef FilenameString = PLoc.getFilename();

    int PathComponentsToStrip =
        CGM.getCodeGenOpts().EmitCheckPathComponentsToStrip;
    if (PathComponentsToStrip < 0) {
      assert(PathComponentsToStrip != INT_MIN);
      int PathComponentsToKeep = -PathComponentsToStrip;
      auto I = llvm::sys::path::rbegin(FilenameString);
      auto E = llvm::sys::path::rend(FilenameString);
      while (I != E && --PathComponentsToKeep)
        ++I;

      FilenameString = FilenameString.substr(I - E);
    } else if (PathComponentsToStrip > 0) {
      auto I = llvm::sys::path::begin(FilenameString);
      auto E = llvm::sys::path::end(FilenameString);
      while (I != E && PathComponentsToStrip--)
        ++I;

      if (I != E)
        FilenameString =
            FilenameString.substr(I - llvm::sys::path::begin(FilenameString));
      else
        FilenameString = llvm::sys::path::filename(FilenameString);
    }

    auto FilenameGV =
        CGM.GetAddrOfConstantCString(std::string(FilenameString), ".src");
    CGM.getSanitizerMetadata()->disableSanitizerForGlobal(
        cast<llvm::GlobalVariable>(
            FilenameGV.getPointer()->stripPointerCasts()));
    Filename = FilenameGV.getPointer();
    Line = PLoc.getLine();
    Column = PLoc.getColumn();
  } else {
    Filename = llvm::Constant::getNullValue(Int8PtrTy);
    Line = Column = 0;
  }

  llvm::Constant *Data[] = {Filename, Builder.getInt32(Line),
                            Builder.getInt32(Column)};

  return llvm::ConstantStruct::getAnon(Data);
}

namespace {
/// Specify under what conditions this check can be recovered
enum class CheckRecoverableKind {
  /// Always terminate program execution if this check fails.
  Unrecoverable,
  /// Check supports recovering, runtime has both fatal (noreturn) and
  /// non-fatal handlers for this check.
  Recoverable,
  /// Runtime conditionally aborts, always need to support recovery.
  AlwaysRecoverable
};
}

static CheckRecoverableKind getRecoverableKind(SanitizerMask Kind) {
  assert(Kind.countPopulation() == 1);
  if (Kind == SanitizerKind::Vptr)
    return CheckRecoverableKind::AlwaysRecoverable;
  else if (Kind == SanitizerKind::Return || Kind == SanitizerKind::Unreachable)
    return CheckRecoverableKind::Unrecoverable;
  else
    return CheckRecoverableKind::Recoverable;
}

namespace {
struct SanitizerHandlerInfo {
  char const *const Name;
  unsigned Version;
};
}

const SanitizerHandlerInfo SanitizerHandlers[] = {
#define SANITIZER_CHECK(Enum, Name, Version) {#Name, Version},
    LIST_SANITIZER_CHECKS
#undef SANITIZER_CHECK
};

static void emitCheckHandlerCall(CodeGenFunction &CGF,
                                 llvm::FunctionType *FnType,
                                 ArrayRef<llvm::Value *> FnArgs,
                                 SanitizerHandler CheckHandler,
                                 CheckRecoverableKind RecoverKind, bool IsFatal,
                                 llvm::BasicBlock *ContBB) {
  assert(IsFatal || RecoverKind != CheckRecoverableKind::Unrecoverable);
  std::optional<ApplyDebugLocation> DL;
  if (!CGF.Builder.getCurrentDebugLocation()) {
    // Ensure that the call has at least an artificial debug location.
    DL.emplace(CGF, SourceLocation());
  }
  bool NeedsAbortSuffix =
      IsFatal && RecoverKind != CheckRecoverableKind::Unrecoverable;
  bool MinimalRuntime = CGF.CGM.getCodeGenOpts().SanitizeMinimalRuntime;
  const SanitizerHandlerInfo &CheckInfo = SanitizerHandlers[CheckHandler];
  const StringRef CheckName = CheckInfo.Name;
  std::string FnName = "__ubsan_handle_" + CheckName.str();
  if (CheckInfo.Version && !MinimalRuntime)
    FnName += "_v" + llvm::utostr(CheckInfo.Version);
  if (MinimalRuntime)
    FnName += "_minimal";
  if (NeedsAbortSuffix)
    FnName += "_abort";
  bool MayReturn =
      !IsFatal || RecoverKind == CheckRecoverableKind::AlwaysRecoverable;

  llvm::AttrBuilder B(CGF.getLLVMContext());
  if (!MayReturn) {
    B.addAttribute(llvm::Attribute::NoReturn)
        .addAttribute(llvm::Attribute::NoUnwind);
  }
  B.addUWTableAttr(llvm::UWTableKind::Default);

  llvm::FunctionCallee Fn = CGF.CGM.CreateRuntimeFunction(
      FnType, FnName,
      llvm::AttributeList::get(CGF.getLLVMContext(),
                               llvm::AttributeList::FunctionIndex, B),
      /*Local=*/true);
  llvm::CallInst *HandlerCall = CGF.EmitNounwindRuntimeCall(Fn, FnArgs);
  if (!MayReturn) {
    HandlerCall->setDoesNotReturn();
    CGF.Builder.CreateUnreachable();
  } else {
    CGF.Builder.CreateBr(ContBB);
  }
}

void CodeGenFunction::EmitCheck(
    ArrayRef<std::pair<llvm::Value *, SanitizerMask>> Checked,
    SanitizerHandler CheckHandler, ArrayRef<llvm::Constant *> StaticArgs,
    ArrayRef<llvm::Value *> DynamicArgs) {
  assert(IsSanitizerScope);
  assert(Checked.size() > 0);
  assert(CheckHandler >= 0 &&
         size_t(CheckHandler) < std::size(SanitizerHandlers));
  const StringRef CheckName = SanitizerHandlers[CheckHandler].Name;

  llvm::Value *FatalCond = nullptr;
  llvm::Value *RecoverableCond = nullptr;
  llvm::Value *TrapCond = nullptr;
  for (int i = 0, n = Checked.size(); i < n; ++i) {
    llvm::Value *Check = Checked[i].first;
    // -fsanitize-trap= overrides -fsanitize-recover=.
    llvm::Value *&Cond =
        CGM.getCodeGenOpts().SanitizeTrap.has(Checked[i].second)
            ? TrapCond
            : CGM.getCodeGenOpts().SanitizeRecover.has(Checked[i].second)
                  ? RecoverableCond
                  : FatalCond;
    Cond = Cond ? Builder.CreateAnd(Cond, Check) : Check;
  }

  if (ClSanitizeGuardChecks) {
    llvm::Value *Allow =
        Builder.CreateCall(CGM.getIntrinsic(llvm::Intrinsic::allow_ubsan_check),
                           llvm::ConstantInt::get(CGM.Int8Ty, CheckHandler));

    for (llvm::Value **Cond : {&FatalCond, &RecoverableCond, &TrapCond}) {
      if (*Cond)
        *Cond = Builder.CreateOr(*Cond, Builder.CreateNot(Allow));
    }
  }

  if (TrapCond)
    EmitTrapCheck(TrapCond, CheckHandler);
  if (!FatalCond && !RecoverableCond)
    return;

  llvm::Value *JointCond;
  if (FatalCond && RecoverableCond)
    JointCond = Builder.CreateAnd(FatalCond, RecoverableCond);
  else
    JointCond = FatalCond ? FatalCond : RecoverableCond;
  assert(JointCond);

  CheckRecoverableKind RecoverKind = getRecoverableKind(Checked[0].second);
  assert(SanOpts.has(Checked[0].second));
#ifndef NDEBUG
  for (int i = 1, n = Checked.size(); i < n; ++i) {
    assert(RecoverKind == getRecoverableKind(Checked[i].second) &&
           "All recoverable kinds in a single check must be same!");
    assert(SanOpts.has(Checked[i].second));
  }
#endif

  llvm::BasicBlock *Cont = createBasicBlock("cont");
  llvm::BasicBlock *Handlers = createBasicBlock("handler." + CheckName);
  llvm::Instruction *Branch = Builder.CreateCondBr(JointCond, Cont, Handlers);
  // Give hint that we very much don't expect to execute the handler
  // Value chosen to match UR_NONTAKEN_WEIGHT, see BranchProbabilityInfo.cpp
  llvm::MDBuilder MDHelper(getLLVMContext());
  llvm::MDNode *Node = MDHelper.createBranchWeights((1U << 20) - 1, 1);
  Branch->setMetadata(llvm::LLVMContext::MD_prof, Node);
  EmitBlock(Handlers);

  // Handler functions take an i8* pointing to the (handler-specific) static
  // information block, followed by a sequence of intptr_t arguments
  // representing operand values.
  SmallVector<llvm::Value *, 4> Args;
  SmallVector<llvm::Type *, 4> ArgTypes;
  if (!CGM.getCodeGenOpts().SanitizeMinimalRuntime) {
    Args.reserve(DynamicArgs.size() + 1);
    ArgTypes.reserve(DynamicArgs.size() + 1);

    // Emit handler arguments and create handler function type.
    if (!StaticArgs.empty()) {
      llvm::Constant *Info = llvm::ConstantStruct::getAnon(StaticArgs);
      auto *InfoPtr = new llvm::GlobalVariable(
          CGM.getModule(), Info->getType(), false,
          llvm::GlobalVariable::PrivateLinkage, Info, "", nullptr,
          llvm::GlobalVariable::NotThreadLocal,
          CGM.getDataLayout().getDefaultGlobalsAddressSpace());
      InfoPtr->setUnnamedAddr(llvm::GlobalValue::UnnamedAddr::Global);
      CGM.getSanitizerMetadata()->disableSanitizerForGlobal(InfoPtr);
      Args.push_back(InfoPtr);
      ArgTypes.push_back(Args.back()->getType());
    }

    for (size_t i = 0, n = DynamicArgs.size(); i != n; ++i) {
      Args.push_back(EmitCheckValue(DynamicArgs[i]));
      ArgTypes.push_back(IntPtrTy);
    }
  }

  llvm::FunctionType *FnType =
    llvm::FunctionType::get(CGM.VoidTy, ArgTypes, false);

  if (!FatalCond || !RecoverableCond) {
    // Simple case: we need to generate a single handler call, either
    // fatal, or non-fatal.
    emitCheckHandlerCall(*this, FnType, Args, CheckHandler, RecoverKind,
                         (FatalCond != nullptr), Cont);
  } else {
    // Emit two handler calls: first one for set of unrecoverable checks,
    // another one for recoverable.
    llvm::BasicBlock *NonFatalHandlerBB =
        createBasicBlock("non_fatal." + CheckName);
    llvm::BasicBlock *FatalHandlerBB = createBasicBlock("fatal." + CheckName);
    Builder.CreateCondBr(FatalCond, NonFatalHandlerBB, FatalHandlerBB);
    EmitBlock(FatalHandlerBB);
    emitCheckHandlerCall(*this, FnType, Args, CheckHandler, RecoverKind, true,
                         NonFatalHandlerBB);
    EmitBlock(NonFatalHandlerBB);
    emitCheckHandlerCall(*this, FnType, Args, CheckHandler, RecoverKind, false,
                         Cont);
  }

  EmitBlock(Cont);
}

void CodeGenFunction::EmitCfiSlowPathCheck(
    SanitizerMask Kind, llvm::Value *Cond, llvm::ConstantInt *TypeId,
    llvm::Value *Ptr, ArrayRef<llvm::Constant *> StaticArgs) {
  llvm::BasicBlock *Cont = createBasicBlock("cfi.cont");

  llvm::BasicBlock *CheckBB = createBasicBlock("cfi.slowpath");
  llvm::BranchInst *BI = Builder.CreateCondBr(Cond, Cont, CheckBB);

  llvm::MDBuilder MDHelper(getLLVMContext());
  llvm::MDNode *Node = MDHelper.createBranchWeights((1U << 20) - 1, 1);
  BI->setMetadata(llvm::LLVMContext::MD_prof, Node);

  EmitBlock(CheckBB);

  bool WithDiag = !CGM.getCodeGenOpts().SanitizeTrap.has(Kind);

  llvm::CallInst *CheckCall;
  llvm::FunctionCallee SlowPathFn;
  if (WithDiag) {
    llvm::Constant *Info = llvm::ConstantStruct::getAnon(StaticArgs);
    auto *InfoPtr =
        new llvm::GlobalVariable(CGM.getModule(), Info->getType(), false,
                                 llvm::GlobalVariable::PrivateLinkage, Info);
    InfoPtr->setUnnamedAddr(llvm::GlobalValue::UnnamedAddr::Global);
    CGM.getSanitizerMetadata()->disableSanitizerForGlobal(InfoPtr);

    SlowPathFn = CGM.getModule().getOrInsertFunction(
        "__cfi_slowpath_diag",
        llvm::FunctionType::get(VoidTy, {Int64Ty, Int8PtrTy, Int8PtrTy},
                                false));
    CheckCall = Builder.CreateCall(SlowPathFn, {TypeId, Ptr, InfoPtr});
  } else {
    SlowPathFn = CGM.getModule().getOrInsertFunction(
        "__cfi_slowpath",
        llvm::FunctionType::get(VoidTy, {Int64Ty, Int8PtrTy}, false));
    CheckCall = Builder.CreateCall(SlowPathFn, {TypeId, Ptr});
  }

  CGM.setDSOLocal(
      cast<llvm::GlobalValue>(SlowPathFn.getCallee()->stripPointerCasts()));
  CheckCall->setDoesNotThrow();

  EmitBlock(Cont);
}

// Emit a stub for __cfi_check function so that the linker knows about this
// symbol in LTO mode.
void CodeGenFunction::EmitCfiCheckStub() {
  llvm::Module *M = &CGM.getModule();
  ASTContext &C = getContext();
  QualType QInt64Ty = C.getIntTypeForBitwidth(64, false);

  FunctionArgList FnArgs;
  ImplicitParamDecl ArgCallsiteTypeId(C, QInt64Ty, ImplicitParamKind::Other);
  ImplicitParamDecl ArgAddr(C, C.VoidPtrTy, ImplicitParamKind::Other);
  ImplicitParamDecl ArgCFICheckFailData(C, C.VoidPtrTy,
                                        ImplicitParamKind::Other);
  FnArgs.push_back(&ArgCallsiteTypeId);
  FnArgs.push_back(&ArgAddr);
  FnArgs.push_back(&ArgCFICheckFailData);
  const CGFunctionInfo &FI =
      CGM.getTypes().arrangeBuiltinFunctionDeclaration(C.VoidTy, FnArgs);

  llvm::Function *F = llvm::Function::Create(
      llvm::FunctionType::get(VoidTy, {Int64Ty, VoidPtrTy, VoidPtrTy}, false),
      llvm::GlobalValue::WeakAnyLinkage, "__cfi_check", M);
  CGM.SetLLVMFunctionAttributes(GlobalDecl(), FI, F, /*IsThunk=*/false);
  CGM.SetLLVMFunctionAttributesForDefinition(nullptr, F);
  F->setAlignment(llvm::Align(4096));
  CGM.setDSOLocal(F);

  llvm::LLVMContext &Ctx = M->getContext();
  llvm::BasicBlock *BB = llvm::BasicBlock::Create(Ctx, "entry", F);
  // CrossDSOCFI pass is not executed if there is no executable code.
  SmallVector<llvm::Value*> Args{F->getArg(2), F->getArg(1)};
  llvm::CallInst::Create(M->getFunction("__cfi_check_fail"), Args, "", BB);
  llvm::ReturnInst::Create(Ctx, nullptr, BB);
}

// This function is basically a switch over the CFI failure kind, which is
// extracted from CFICheckFailData (1st function argument). Each case is either
// llvm.trap or a call to one of the two runtime handlers, based on
// -fsanitize-trap and -fsanitize-recover settings.  Default case (invalid
// failure kind) traps, but this should really never happen.  CFICheckFailData
// can be nullptr if the calling module has -fsanitize-trap behavior for this
// check kind; in this case __cfi_check_fail traps as well.
void CodeGenFunction::EmitCfiCheckFail() {
  SanitizerScope SanScope(this);
  FunctionArgList Args;
  ImplicitParamDecl ArgData(getContext(), getContext().VoidPtrTy,
                            ImplicitParamKind::Other);
  ImplicitParamDecl ArgAddr(getContext(), getContext().VoidPtrTy,
                            ImplicitParamKind::Other);
  Args.push_back(&ArgData);
  Args.push_back(&ArgAddr);

  const CGFunctionInfo &FI =
    CGM.getTypes().arrangeBuiltinFunctionDeclaration(getContext().VoidTy, Args);

  llvm::Function *F = llvm::Function::Create(
      llvm::FunctionType::get(VoidTy, {VoidPtrTy, VoidPtrTy}, false),
      llvm::GlobalValue::WeakODRLinkage, "__cfi_check_fail", &CGM.getModule());

  CGM.SetLLVMFunctionAttributes(GlobalDecl(), FI, F, /*IsThunk=*/false);
  CGM.SetLLVMFunctionAttributesForDefinition(nullptr, F);
  F->setVisibility(llvm::GlobalValue::HiddenVisibility);

  StartFunction(GlobalDecl(), CGM.getContext().VoidTy, F, FI, Args,
                SourceLocation());

  // This function is not affected by NoSanitizeList. This function does
  // not have a source location, but "src:*" would still apply. Revert any
  // changes to SanOpts made in StartFunction.
  SanOpts = CGM.getLangOpts().Sanitize;

  llvm::Value *Data =
      EmitLoadOfScalar(GetAddrOfLocalVar(&ArgData), /*Volatile=*/false,
                       CGM.getContext().VoidPtrTy, ArgData.getLocation());
  llvm::Value *Addr =
      EmitLoadOfScalar(GetAddrOfLocalVar(&ArgAddr), /*Volatile=*/false,
                       CGM.getContext().VoidPtrTy, ArgAddr.getLocation());

  // Data == nullptr means the calling module has trap behaviour for this check.
  llvm::Value *DataIsNotNullPtr =
      Builder.CreateICmpNE(Data, llvm::ConstantPointerNull::get(Int8PtrTy));
  EmitTrapCheck(DataIsNotNullPtr, SanitizerHandler::CFICheckFail);

  llvm::StructType *SourceLocationTy =
      llvm::StructType::get(VoidPtrTy, Int32Ty, Int32Ty);
  llvm::StructType *CfiCheckFailDataTy =
      llvm::StructType::get(Int8Ty, SourceLocationTy, VoidPtrTy);

  llvm::Value *V = Builder.CreateConstGEP2_32(
      CfiCheckFailDataTy,
      Builder.CreatePointerCast(Data, CfiCheckFailDataTy->getPointerTo(0)), 0,
      0);

  Address CheckKindAddr(V, Int8Ty, getIntAlign());
  llvm::Value *CheckKind = Builder.CreateLoad(CheckKindAddr);

  llvm::Value *AllVtables = llvm::MetadataAsValue::get(
      CGM.getLLVMContext(),
      llvm::MDString::get(CGM.getLLVMContext(), "all-vtables"));
  llvm::Value *ValidVtable = Builder.CreateZExt(
      Builder.CreateCall(CGM.getIntrinsic(llvm::Intrinsic::type_test),
                         {Addr, AllVtables}),
      IntPtrTy);

  const std::pair<int, SanitizerMask> CheckKinds[] = {
      {CFITCK_VCall, SanitizerKind::CFIVCall},
      {CFITCK_NVCall, SanitizerKind::CFINVCall},
      {CFITCK_DerivedCast, SanitizerKind::CFIDerivedCast},
      {CFITCK_UnrelatedCast, SanitizerKind::CFIUnrelatedCast},
      {CFITCK_ICall, SanitizerKind::CFIICall}};

  SmallVector<std::pair<llvm::Value *, SanitizerMask>, 5> Checks;
  for (auto CheckKindMaskPair : CheckKinds) {
    int Kind = CheckKindMaskPair.first;
    SanitizerMask Mask = CheckKindMaskPair.second;
    llvm::Value *Cond =
        Builder.CreateICmpNE(CheckKind, llvm::ConstantInt::get(Int8Ty, Kind));
    if (CGM.getLangOpts().Sanitize.has(Mask))
      EmitCheck(std::make_pair(Cond, Mask), SanitizerHandler::CFICheckFail, {},
                {Data, Addr, ValidVtable});
    else
      EmitTrapCheck(Cond, SanitizerHandler::CFICheckFail);
  }

  FinishFunction();
  // The only reference to this function will be created during LTO link.
  // Make sure it survives until then.
  CGM.addUsedGlobal(F);
}

void CodeGenFunction::EmitUnreachable(SourceLocation Loc) {
  if (SanOpts.has(SanitizerKind::Unreachable)) {
    SanitizerScope SanScope(this);
    EmitCheck(std::make_pair(static_cast<llvm::Value *>(Builder.getFalse()),
                             SanitizerKind::Unreachable),
              SanitizerHandler::BuiltinUnreachable,
              EmitCheckSourceLocation(Loc), std::nullopt);
  }
  Builder.CreateUnreachable();
}

void CodeGenFunction::EmitTrapCheck(llvm::Value *Checked,
                                    SanitizerHandler CheckHandlerID) {
  llvm::BasicBlock *Cont = createBasicBlock("cont");

  // If we're optimizing, collapse all calls to trap down to just one per
  // check-type per function to save on code size.
  if ((int)TrapBBs.size() <= CheckHandlerID)
    TrapBBs.resize(CheckHandlerID + 1);

  llvm::BasicBlock *&TrapBB = TrapBBs[CheckHandlerID];

  if (!ClSanitizeDebugDeoptimization &&
      CGM.getCodeGenOpts().OptimizationLevel && TrapBB &&
      (!CurCodeDecl || !CurCodeDecl->hasAttr<OptimizeNoneAttr>())) {
    auto Call = TrapBB->begin();
    assert(isa<llvm::CallInst>(Call) && "Expected call in trap BB");

    Call->applyMergedLocation(Call->getDebugLoc(),
                              Builder.getCurrentDebugLocation());
    Builder.CreateCondBr(Checked, Cont, TrapBB);
  } else {
    TrapBB = createBasicBlock("trap");
    Builder.CreateCondBr(Checked, Cont, TrapBB);
    EmitBlock(TrapBB);

    llvm::CallInst *TrapCall = Builder.CreateCall(
        CGM.getIntrinsic(llvm::Intrinsic::ubsantrap),
        llvm::ConstantInt::get(CGM.Int8Ty, ClSanitizeDebugDeoptimization
                                               ? TrapBB->getParent()->size()
                                               : CheckHandlerID));

    if (!CGM.getCodeGenOpts().TrapFuncName.empty()) {
      auto A = llvm::Attribute::get(getLLVMContext(), "trap-func-name",
                                    CGM.getCodeGenOpts().TrapFuncName);
      TrapCall->addFnAttr(A);
    }
    TrapCall->setDoesNotReturn();
    TrapCall->setDoesNotThrow();
    Builder.CreateUnreachable();
  }

  EmitBlock(Cont);
}

llvm::CallInst *CodeGenFunction::EmitTrapCall(llvm::Intrinsic::ID IntrID) {
  llvm::CallInst *TrapCall =
      Builder.CreateCall(CGM.getIntrinsic(IntrID));

  if (!CGM.getCodeGenOpts().TrapFuncName.empty()) {
    auto A = llvm::Attribute::get(getLLVMContext(), "trap-func-name",
                                  CGM.getCodeGenOpts().TrapFuncName);
    TrapCall->addFnAttr(A);
  }

  return TrapCall;
}

Address CodeGenFunction::EmitArrayToPointerDecay(const Expr *E,
                                                 LValueBaseInfo *BaseInfo,
                                                 TBAAAccessInfo *TBAAInfo) {
  assert(E->getType()->isArrayType() &&
         "Array to pointer decay must have array source type!");

  // Expressions of array type can't be bitfields or vector elements.
  LValue LV = EmitLValue(E);
  Address Addr = LV.getAddress();

  // If the array type was an incomplete type, we need to make sure
  // the decay ends up being the right type.
  llvm::Type *NewTy = ConvertType(E->getType());
  Addr = Addr.withElementType(NewTy);

  // Note that VLA pointers are always decayed, so we don't need to do
  // anything here.
  if (!E->getType()->isVariableArrayType()) {
    assert(isa<llvm::ArrayType>(Addr.getElementType()) &&
           "Expected pointer to array");
    Addr = Builder.CreateConstArrayGEP(Addr, 0, "arraydecay");
  }

  // The result of this decay conversion points to an array element within the
  // base lvalue. However, since TBAA currently does not support representing
  // accesses to elements of member arrays, we conservatively represent accesses
  // to the pointee object as if it had no any base lvalue specified.
  // TODO: Support TBAA for member arrays.
  QualType EltType = E->getType()->castAsArrayTypeUnsafe()->getElementType();
  if (BaseInfo) *BaseInfo = LV.getBaseInfo();
  if (TBAAInfo) *TBAAInfo = CGM.getTBAAAccessInfo(EltType);

  return Addr.withElementType(ConvertTypeForMem(EltType));
}

/// isSimpleArrayDecayOperand - If the specified expr is a simple decay from an
/// array to pointer, return the array subexpression.
static const Expr *isSimpleArrayDecayOperand(const Expr *E) {
  // If this isn't just an array->pointer decay, bail out.
  const auto *CE = dyn_cast<CastExpr>(E);
  if (!CE || CE->getCastKind() != CK_ArrayToPointerDecay)
    return nullptr;

  // If this is a decay from variable width array, bail out.
  const Expr *SubExpr = CE->getSubExpr();
  if (SubExpr->getType()->isVariableArrayType())
    return nullptr;

  return SubExpr;
}

static llvm::Value *emitArraySubscriptGEP(CodeGenFunction &CGF,
                                          llvm::Type *elemType,
                                          llvm::Value *ptr,
                                          ArrayRef<llvm::Value*> indices,
                                          bool inbounds,
                                          bool signedIndices,
                                          SourceLocation loc,
                                    const llvm::Twine &name = "arrayidx") {
  if (inbounds) {
    return CGF.EmitCheckedInBoundsGEP(elemType, ptr, indices, signedIndices,
                                      CodeGenFunction::NotSubtraction, loc,
                                      name);
  } else {
    return CGF.Builder.CreateGEP(elemType, ptr, indices, name);
  }
}

static Address emitArraySubscriptGEP(CodeGenFunction &CGF, Address addr,
                                     ArrayRef<llvm::Value *> indices,
                                     llvm::Type *elementType, bool inbounds,
                                     bool signedIndices, SourceLocation loc,
                                     CharUnits align,
                                     const llvm::Twine &name = "arrayidx") {
  if (inbounds) {
    return CGF.EmitCheckedInBoundsGEP(addr, indices, elementType, signedIndices,
                                      CodeGenFunction::NotSubtraction, loc,
                                      align, name);
  } else {
    return CGF.Builder.CreateGEP(addr, indices, elementType, align, name);
  }
}

static CharUnits getArrayElementAlign(CharUnits arrayAlign,
                                      llvm::Value *idx,
                                      CharUnits eltSize) {
  // If we have a constant index, we can use the exact offset of the
  // element we're accessing.
  if (auto constantIdx = dyn_cast<llvm::ConstantInt>(idx)) {
    CharUnits offset = constantIdx->getZExtValue() * eltSize;
    return arrayAlign.alignmentAtOffset(offset);

  // Otherwise, use the worst-case alignment for any element.
  } else {
    return arrayAlign.alignmentOfArrayElement(eltSize);
  }
}

static QualType getFixedSizeElementType(const ASTContext &ctx,
                                        const VariableArrayType *vla) {
  QualType eltType;
  do {
    eltType = vla->getElementType();
  } while ((vla = ctx.getAsVariableArrayType(eltType)));
  return eltType;
}

static bool hasBPFPreserveStaticOffset(const RecordDecl *D) {
  return D && D->hasAttr<BPFPreserveStaticOffsetAttr>();
}

static bool hasBPFPreserveStaticOffset(const Expr *E) {
  if (!E)
    return false;
  QualType PointeeType = E->getType()->getPointeeType();
  if (PointeeType.isNull())
    return false;
  if (const auto *BaseDecl = PointeeType->getAsRecordDecl())
    return hasBPFPreserveStaticOffset(BaseDecl);
  return false;
}

// Wraps Addr with a call to llvm.preserve.static.offset intrinsic.
static Address wrapWithBPFPreserveStaticOffset(CodeGenFunction &CGF,
                                               Address &Addr) {
  if (!CGF.getTarget().getTriple().isBPF())
    return Addr;

  llvm::Function *Fn =
      CGF.CGM.getIntrinsic(llvm::Intrinsic::preserve_static_offset);
  llvm::CallInst *Call = CGF.Builder.CreateCall(Fn, {Addr.emitRawPointer(CGF)});
  return Address(Call, Addr.getElementType(), Addr.getAlignment());
}

/// Given an array base, check whether its member access belongs to a record
/// with preserve_access_index attribute or not.
static bool IsPreserveAIArrayBase(CodeGenFunction &CGF, const Expr *ArrayBase) {
  if (!ArrayBase || !CGF.getDebugInfo())
    return false;

  // Only support base as either a MemberExpr or DeclRefExpr.
  // DeclRefExpr to cover cases like:
  //    struct s { int a; int b[10]; };
  //    struct s *p;
  //    p[1].a
  // p[1] will generate a DeclRefExpr and p[1].a is a MemberExpr.
  // p->b[5] is a MemberExpr example.
  const Expr *E = ArrayBase->IgnoreImpCasts();
  if (const auto *ME = dyn_cast<MemberExpr>(E))
    return ME->getMemberDecl()->hasAttr<BPFPreserveAccessIndexAttr>();

  if (const auto *DRE = dyn_cast<DeclRefExpr>(E)) {
    const auto *VarDef = dyn_cast<VarDecl>(DRE->getDecl());
    if (!VarDef)
      return false;

    const auto *PtrT = VarDef->getType()->getAs<PointerType>();
    if (!PtrT)
      return false;

    const auto *PointeeT = PtrT->getPointeeType()
                             ->getUnqualifiedDesugaredType();
    if (const auto *RecT = dyn_cast<RecordType>(PointeeT))
      return RecT->getDecl()->hasAttr<BPFPreserveAccessIndexAttr>();
    return false;
  }

  return false;
}

static Address emitArraySubscriptGEP(CodeGenFunction &CGF, Address addr,
                                     ArrayRef<llvm::Value *> indices,
                                     QualType eltType, bool inbounds,
                                     bool signedIndices, SourceLocation loc,
                                     QualType *arrayType = nullptr,
                                     const Expr *Base = nullptr,
                                     const llvm::Twine &name = "arrayidx") {
  // All the indices except that last must be zero.
#ifndef NDEBUG
  for (auto *idx : indices.drop_back())
    assert(isa<llvm::ConstantInt>(idx) &&
           cast<llvm::ConstantInt>(idx)->isZero());
#endif

  // Determine the element size of the statically-sized base.  This is
  // the thing that the indices are expressed in terms of.
  if (auto vla = CGF.getContext().getAsVariableArrayType(eltType)) {
    eltType = getFixedSizeElementType(CGF.getContext(), vla);
  }

  // We can use that to compute the best alignment of the element.
  CharUnits eltSize = CGF.getContext().getTypeSizeInChars(eltType);
  CharUnits eltAlign =
      getArrayElementAlign(addr.getAlignment(), indices.back(), eltSize);

  if (hasBPFPreserveStaticOffset(Base))
    addr = wrapWithBPFPreserveStaticOffset(CGF, addr);

  llvm::Value *eltPtr;
  auto LastIndex = dyn_cast<llvm::ConstantInt>(indices.back());
  if (!LastIndex ||
      (!CGF.IsInPreservedAIRegion && !IsPreserveAIArrayBase(CGF, Base))) {
    addr = emitArraySubscriptGEP(CGF, addr, indices,
                                 CGF.ConvertTypeForMem(eltType), inbounds,
                                 signedIndices, loc, eltAlign, name);
    return addr;
  } else {
    // Remember the original array subscript for bpf target
    unsigned idx = LastIndex->getZExtValue();
    llvm::DIType *DbgInfo = nullptr;
    if (arrayType)
      DbgInfo = CGF.getDebugInfo()->getOrCreateStandaloneType(*arrayType, loc);
    eltPtr = CGF.Builder.CreatePreserveArrayAccessIndex(
        addr.getElementType(), addr.emitRawPointer(CGF), indices.size() - 1,
        idx, DbgInfo);
  }

  return Address(eltPtr, CGF.ConvertTypeForMem(eltType), eltAlign);
}

/// The offset of a field from the beginning of the record.
static bool getFieldOffsetInBits(CodeGenFunction &CGF, const RecordDecl *RD,
                                 const FieldDecl *FD, int64_t &Offset) {
  ASTContext &Ctx = CGF.getContext();
  const ASTRecordLayout &Layout = Ctx.getASTRecordLayout(RD);
  unsigned FieldNo = 0;

  for (const Decl *D : RD->decls()) {
    if (const auto *Record = dyn_cast<RecordDecl>(D))
      if (getFieldOffsetInBits(CGF, Record, FD, Offset)) {
        Offset += Layout.getFieldOffset(FieldNo);
        return true;
      }

    if (const auto *Field = dyn_cast<FieldDecl>(D))
      if (FD == Field) {
        Offset += Layout.getFieldOffset(FieldNo);
        return true;
      }

    if (isa<FieldDecl>(D))
      ++FieldNo;
  }

  return false;
}

/// Returns the relative offset difference between \p FD1 and \p FD2.
/// \code
///   offsetof(struct foo, FD1) - offsetof(struct foo, FD2)
/// \endcode
/// Both fields must be within the same struct.
static std::optional<int64_t> getOffsetDifferenceInBits(CodeGenFunction &CGF,
                                                        const FieldDecl *FD1,
                                                        const FieldDecl *FD2) {
  const RecordDecl *FD1OuterRec =
      FD1->getParent()->getOuterLexicalRecordContext();
  const RecordDecl *FD2OuterRec =
      FD2->getParent()->getOuterLexicalRecordContext();

  if (FD1OuterRec != FD2OuterRec)
    // Fields must be within the same RecordDecl.
    return std::optional<int64_t>();

  int64_t FD1Offset = 0;
  if (!getFieldOffsetInBits(CGF, FD1OuterRec, FD1, FD1Offset))
    return std::optional<int64_t>();

  int64_t FD2Offset = 0;
  if (!getFieldOffsetInBits(CGF, FD2OuterRec, FD2, FD2Offset))
    return std::optional<int64_t>();

  return std::make_optional<int64_t>(FD1Offset - FD2Offset);
}

LValue CodeGenFunction::EmitArraySubscriptExpr(const ArraySubscriptExpr *E,
                                               bool Accessed) {
  // The index must always be an integer, which is not an aggregate.  Emit it
  // in lexical order (this complexity is, sadly, required by C++17).
  llvm::Value *IdxPre =
      (E->getLHS() == E->getIdx()) ? EmitScalarExpr(E->getIdx()) : nullptr;
  bool SignedIndices = false;
  auto EmitIdxAfterBase = [&, IdxPre](bool Promote) -> llvm::Value * {
    auto *Idx = IdxPre;
    if (E->getLHS() != E->getIdx()) {
      assert(E->getRHS() == E->getIdx() && "index was neither LHS nor RHS");
      Idx = EmitScalarExpr(E->getIdx());
    }

    QualType IdxTy = E->getIdx()->getType();
    bool IdxSigned = IdxTy->isSignedIntegerOrEnumerationType();
    SignedIndices |= IdxSigned;

    if (SanOpts.has(SanitizerKind::ArrayBounds))
      EmitBoundsCheck(E, E->getBase(), Idx, IdxTy, Accessed);

    // Extend or truncate the index type to 32 or 64-bits.
    if (Promote && Idx->getType() != IntPtrTy)
      Idx = Builder.CreateIntCast(Idx, IntPtrTy, IdxSigned, "idxprom");

    return Idx;
  };
  IdxPre = nullptr;

  // If the base is a vector type, then we are forming a vector element lvalue
  // with this subscript.
  if (E->getBase()->getType()->isSubscriptableVectorType() &&
      !isa<ExtVectorElementExpr>(E->getBase())) {
    // Emit the vector as an lvalue to get its address.
    LValue LHS = EmitLValue(E->getBase());
    auto *Idx = EmitIdxAfterBase(/*Promote*/false);
    assert(LHS.isSimple() && "Can only subscript lvalue vectors here!");
    return LValue::MakeVectorElt(LHS.getAddress(), Idx, E->getBase()->getType(),
                                 LHS.getBaseInfo(), TBAAAccessInfo());
  }

  // All the other cases basically behave like simple offsetting.

  // Handle the extvector case we ignored above.
  if (isa<ExtVectorElementExpr>(E->getBase())) {
    LValue LV = EmitLValue(E->getBase());
    auto *Idx = EmitIdxAfterBase(/*Promote*/true);
    Address Addr = EmitExtVectorElementLValue(LV);

    QualType EltType = LV.getType()->castAs<VectorType>()->getElementType();
    Addr = emitArraySubscriptGEP(*this, Addr, Idx, EltType, /*inbounds*/ true,
                                 SignedIndices, E->getExprLoc());
    return MakeAddrLValue(Addr, EltType, LV.getBaseInfo(),
                          CGM.getTBAAInfoForSubobject(LV, EltType));
  }

  LValueBaseInfo EltBaseInfo;
  TBAAAccessInfo EltTBAAInfo;
  Address Addr = Address::invalid();
  if (const VariableArrayType *vla =
           getContext().getAsVariableArrayType(E->getType())) {
    // The base must be a pointer, which is not an aggregate.  Emit
    // it.  It needs to be emitted first in case it's what captures
    // the VLA bounds.
    Addr = EmitPointerWithAlignment(E->getBase(), &EltBaseInfo, &EltTBAAInfo);
    auto *Idx = EmitIdxAfterBase(/*Promote*/true);

    // The element count here is the total number of non-VLA elements.
    llvm::Value *numElements = getVLASize(vla).NumElts;

    // Effectively, the multiply by the VLA size is part of the GEP.
    // GEP indexes are signed, and scaling an index isn't permitted to
    // signed-overflow, so we use the same semantics for our explicit
    // multiply.  We suppress this if overflow is not undefined behavior.
    if (getLangOpts().isSignedOverflowDefined()) {
      Idx = Builder.CreateMul(Idx, numElements);
    } else {
      Idx = Builder.CreateNSWMul(Idx, numElements);
    }

    Addr = emitArraySubscriptGEP(*this, Addr, Idx, vla->getElementType(),
                                 !getLangOpts().isSignedOverflowDefined(),
                                 SignedIndices, E->getExprLoc());

  } else if (const ObjCObjectType *OIT = E->getType()->getAs<ObjCObjectType>()){
    // Indexing over an interface, as in "NSString *P; P[4];"

    // Emit the base pointer.
    Addr = EmitPointerWithAlignment(E->getBase(), &EltBaseInfo, &EltTBAAInfo);
    auto *Idx = EmitIdxAfterBase(/*Promote*/true);

    CharUnits InterfaceSize = getContext().getTypeSizeInChars(OIT);
    llvm::Value *InterfaceSizeVal =
        llvm::ConstantInt::get(Idx->getType(), InterfaceSize.getQuantity());

    llvm::Value *ScaledIdx = Builder.CreateMul(Idx, InterfaceSizeVal);

    // We don't necessarily build correct LLVM struct types for ObjC
    // interfaces, so we can't rely on GEP to do this scaling
    // correctly, so we need to cast to i8*.  FIXME: is this actually
    // true?  A lot of other things in the fragile ABI would break...
    llvm::Type *OrigBaseElemTy = Addr.getElementType();

    // Do the GEP.
    CharUnits EltAlign =
      getArrayElementAlign(Addr.getAlignment(), Idx, InterfaceSize);
    llvm::Value *EltPtr =
        emitArraySubscriptGEP(*this, Int8Ty, Addr.emitRawPointer(*this),
                              ScaledIdx, false, SignedIndices, E->getExprLoc());
    Addr = Address(EltPtr, OrigBaseElemTy, EltAlign);
  } else if (const Expr *Array = isSimpleArrayDecayOperand(E->getBase())) {
    // If this is A[i] where A is an array, the frontend will have decayed the
    // base to be a ArrayToPointerDecay implicit cast.  While correct, it is
    // inefficient at -O0 to emit a "gep A, 0, 0" when codegen'ing it, then a
    // "gep x, i" here.  Emit one "gep A, 0, i".
    assert(Array->getType()->isArrayType() &&
           "Array to pointer decay must have array source type!");
    LValue ArrayLV;
    // For simple multidimensional array indexing, set the 'accessed' flag for
    // better bounds-checking of the base expression.
    if (const auto *ASE = dyn_cast<ArraySubscriptExpr>(Array))
      ArrayLV = EmitArraySubscriptExpr(ASE, /*Accessed*/ true);
    else
      ArrayLV = EmitLValue(Array);
    auto *Idx = EmitIdxAfterBase(/*Promote*/true);

    if (SanOpts.has(SanitizerKind::ArrayBounds)) {
      // If the array being accessed has a "counted_by" attribute, generate
      // bounds checking code. The "count" field is at the top level of the
      // struct or in an anonymous struct, that's also at the top level. Future
      // expansions may allow the "count" to reside at any place in the struct,
      // but the value of "counted_by" will be a "simple" path to the count,
      // i.e. "a.b.count", so we shouldn't need the full force of EmitLValue or
      // similar to emit the correct GEP.
      const LangOptions::StrictFlexArraysLevelKind StrictFlexArraysLevel =
          getLangOpts().getStrictFlexArraysLevel();

      if (const auto *ME = dyn_cast<MemberExpr>(Array);
          ME &&
          ME->isFlexibleArrayMemberLike(getContext(), StrictFlexArraysLevel) &&
          ME->getMemberDecl()->getType()->isCountAttributedType()) {
        const FieldDecl *FAMDecl = dyn_cast<FieldDecl>(ME->getMemberDecl());
        if (const FieldDecl *CountFD = FindCountedByField(FAMDecl)) {
          if (std::optional<int64_t> Diff =
                  getOffsetDifferenceInBits(*this, CountFD, FAMDecl)) {
            CharUnits OffsetDiff = CGM.getContext().toCharUnitsFromBits(*Diff);

            // Create a GEP with a byte offset between the FAM and count and
            // use that to load the count value.
            Addr = Builder.CreatePointerBitCastOrAddrSpaceCast(
                ArrayLV.getAddress(), Int8PtrTy, Int8Ty);

            llvm::Type *CountTy = ConvertType(CountFD->getType());
            llvm::Value *Res = Builder.CreateInBoundsGEP(
                Int8Ty, Addr.emitRawPointer(*this),
                Builder.getInt32(OffsetDiff.getQuantity()), ".counted_by.gep");
            Res = Builder.CreateAlignedLoad(CountTy, Res, getIntAlign(),
                                            ".counted_by.load");

            // Now emit the bounds checking.
            EmitBoundsCheckImpl(E, Res, Idx, E->getIdx()->getType(),
                                Array->getType(), Accessed);
          }
        }
      }
    }

    // Propagate the alignment from the array itself to the result.
    QualType arrayType = Array->getType();
    Addr = emitArraySubscriptGEP(
        *this, ArrayLV.getAddress(), {CGM.getSize(CharUnits::Zero()), Idx},
        E->getType(), !getLangOpts().isSignedOverflowDefined(), SignedIndices,
        E->getExprLoc(), &arrayType, E->getBase());
    EltBaseInfo = ArrayLV.getBaseInfo();
    EltTBAAInfo = CGM.getTBAAInfoForSubobject(ArrayLV, E->getType());
  } else {
    // The base must be a pointer; emit it with an estimate of its alignment.
    Addr = EmitPointerWithAlignment(E->getBase(), &EltBaseInfo, &EltTBAAInfo);
    auto *Idx = EmitIdxAfterBase(/*Promote*/true);
    QualType ptrType = E->getBase()->getType();
    Addr = emitArraySubscriptGEP(*this, Addr, Idx, E->getType(),
                                 !getLangOpts().isSignedOverflowDefined(),
                                 SignedIndices, E->getExprLoc(), &ptrType,
                                 E->getBase());
  }

  LValue LV = MakeAddrLValue(Addr, E->getType(), EltBaseInfo, EltTBAAInfo);

  if (getLangOpts().ObjC &&
      getLangOpts().getGC() != LangOptions::NonGC) {
    LV.setNonGC(!E->isOBJCGCCandidate(getContext()));
    setObjCGCLValueClass(getContext(), E, LV);
  }
  return LV;
}

LValue CodeGenFunction::EmitMatrixSubscriptExpr(const MatrixSubscriptExpr *E) {
  assert(
      !E->isIncomplete() &&
      "incomplete matrix subscript expressions should be rejected during Sema");
  LValue Base = EmitLValue(E->getBase());
  llvm::Value *RowIdx = EmitScalarExpr(E->getRowIdx());
  llvm::Value *ColIdx = EmitScalarExpr(E->getColumnIdx());
  llvm::Value *NumRows = Builder.getIntN(
      RowIdx->getType()->getScalarSizeInBits(),
      E->getBase()->getType()->castAs<ConstantMatrixType>()->getNumRows());
  llvm::Value *FinalIdx =
      Builder.CreateAdd(Builder.CreateMul(ColIdx, NumRows), RowIdx);
  return LValue::MakeMatrixElt(
      MaybeConvertMatrixAddress(Base.getAddress(), *this), FinalIdx,
      E->getBase()->getType(), Base.getBaseInfo(), TBAAAccessInfo());
}

static Address emitOMPArraySectionBase(CodeGenFunction &CGF, const Expr *Base,
                                       LValueBaseInfo &BaseInfo,
                                       TBAAAccessInfo &TBAAInfo,
                                       QualType BaseTy, QualType ElTy,
                                       bool IsLowerBound) {
  LValue BaseLVal;
  if (auto *ASE = dyn_cast<ArraySectionExpr>(Base->IgnoreParenImpCasts())) {
    BaseLVal = CGF.EmitArraySectionExpr(ASE, IsLowerBound);
    if (BaseTy->isArrayType()) {
      Address Addr = BaseLVal.getAddress();
      BaseInfo = BaseLVal.getBaseInfo();

      // If the array type was an incomplete type, we need to make sure
      // the decay ends up being the right type.
      llvm::Type *NewTy = CGF.ConvertType(BaseTy);
      Addr = Addr.withElementType(NewTy);

      // Note that VLA pointers are always decayed, so we don't need to do
      // anything here.
      if (!BaseTy->isVariableArrayType()) {
        assert(isa<llvm::ArrayType>(Addr.getElementType()) &&
               "Expected pointer to array");
        Addr = CGF.Builder.CreateConstArrayGEP(Addr, 0, "arraydecay");
      }

      return Addr.withElementType(CGF.ConvertTypeForMem(ElTy));
    }
    LValueBaseInfo TypeBaseInfo;
    TBAAAccessInfo TypeTBAAInfo;
    CharUnits Align =
        CGF.CGM.getNaturalTypeAlignment(ElTy, &TypeBaseInfo, &TypeTBAAInfo);
    BaseInfo.mergeForCast(TypeBaseInfo);
    TBAAInfo = CGF.CGM.mergeTBAAInfoForCast(TBAAInfo, TypeTBAAInfo);
    return Address(CGF.Builder.CreateLoad(BaseLVal.getAddress()),
                   CGF.ConvertTypeForMem(ElTy), Align);
  }
  return CGF.EmitPointerWithAlignment(Base, &BaseInfo, &TBAAInfo);
}

LValue CodeGenFunction::EmitArraySectionExpr(const ArraySectionExpr *E,
                                             bool IsLowerBound) {

  assert(!E->isOpenACCArraySection() &&
         "OpenACC Array section codegen not implemented");

  QualType BaseTy = ArraySectionExpr::getBaseOriginalType(E->getBase());
  QualType ResultExprTy;
  if (auto *AT = getContext().getAsArrayType(BaseTy))
    ResultExprTy = AT->getElementType();
  else
    ResultExprTy = BaseTy->getPointeeType();
  llvm::Value *Idx = nullptr;
  if (IsLowerBound || E->getColonLocFirst().isInvalid()) {
    // Requesting lower bound or upper bound, but without provided length and
    // without ':' symbol for the default length -> length = 1.
    // Idx = LowerBound ?: 0;
    if (auto *LowerBound = E->getLowerBound()) {
      Idx = Builder.CreateIntCast(
          EmitScalarExpr(LowerBound), IntPtrTy,
          LowerBound->getType()->hasSignedIntegerRepresentation());
    } else
      Idx = llvm::ConstantInt::getNullValue(IntPtrTy);
  } else {
    // Try to emit length or lower bound as constant. If this is possible, 1
    // is subtracted from constant length or lower bound. Otherwise, emit LLVM
    // IR (LB + Len) - 1.
    auto &C = CGM.getContext();
    auto *Length = E->getLength();
    llvm::APSInt ConstLength;
    if (Length) {
      // Idx = LowerBound + Length - 1;
      if (std::optional<llvm::APSInt> CL = Length->getIntegerConstantExpr(C)) {
        ConstLength = CL->zextOrTrunc(PointerWidthInBits);
        Length = nullptr;
      }
      auto *LowerBound = E->getLowerBound();
      llvm::APSInt ConstLowerBound(PointerWidthInBits, /*isUnsigned=*/false);
      if (LowerBound) {
        if (std::optional<llvm::APSInt> LB =
                LowerBound->getIntegerConstantExpr(C)) {
          ConstLowerBound = LB->zextOrTrunc(PointerWidthInBits);
          LowerBound = nullptr;
        }
      }
      if (!Length)
        --ConstLength;
      else if (!LowerBound)
        --ConstLowerBound;

      if (Length || LowerBound) {
        auto *LowerBoundVal =
            LowerBound
                ? Builder.CreateIntCast(
                      EmitScalarExpr(LowerBound), IntPtrTy,
                      LowerBound->getType()->hasSignedIntegerRepresentation())
                : llvm::ConstantInt::get(IntPtrTy, ConstLowerBound);
        auto *LengthVal =
            Length
                ? Builder.CreateIntCast(
                      EmitScalarExpr(Length), IntPtrTy,
                      Length->getType()->hasSignedIntegerRepresentation())
                : llvm::ConstantInt::get(IntPtrTy, ConstLength);
        Idx = Builder.CreateAdd(LowerBoundVal, LengthVal, "lb_add_len",
                                /*HasNUW=*/false,
                                !getLangOpts().isSignedOverflowDefined());
        if (Length && LowerBound) {
          Idx = Builder.CreateSub(
              Idx, llvm::ConstantInt::get(IntPtrTy, /*V=*/1), "idx_sub_1",
              /*HasNUW=*/false, !getLangOpts().isSignedOverflowDefined());
        }
      } else
        Idx = llvm::ConstantInt::get(IntPtrTy, ConstLength + ConstLowerBound);
    } else {
      // Idx = ArraySize - 1;
      QualType ArrayTy = BaseTy->isPointerType()
                             ? E->getBase()->IgnoreParenImpCasts()->getType()
                             : BaseTy;
      if (auto *VAT = C.getAsVariableArrayType(ArrayTy)) {
        Length = VAT->getSizeExpr();
        if (std::optional<llvm::APSInt> L = Length->getIntegerConstantExpr(C)) {
          ConstLength = *L;
          Length = nullptr;
        }
      } else {
        auto *CAT = C.getAsConstantArrayType(ArrayTy);
        assert(CAT && "unexpected type for array initializer");
        ConstLength = CAT->getSize();
      }
      if (Length) {
        auto *LengthVal = Builder.CreateIntCast(
            EmitScalarExpr(Length), IntPtrTy,
            Length->getType()->hasSignedIntegerRepresentation());
        Idx = Builder.CreateSub(
            LengthVal, llvm::ConstantInt::get(IntPtrTy, /*V=*/1), "len_sub_1",
            /*HasNUW=*/false, !getLangOpts().isSignedOverflowDefined());
      } else {
        ConstLength = ConstLength.zextOrTrunc(PointerWidthInBits);
        --ConstLength;
        Idx = llvm::ConstantInt::get(IntPtrTy, ConstLength);
      }
    }
  }
  assert(Idx);

  Address EltPtr = Address::invalid();
  LValueBaseInfo BaseInfo;
  TBAAAccessInfo TBAAInfo;
  if (auto *VLA = getContext().getAsVariableArrayType(ResultExprTy)) {
    // The base must be a pointer, which is not an aggregate.  Emit
    // it.  It needs to be emitted first in case it's what captures
    // the VLA bounds.
    Address Base =
        emitOMPArraySectionBase(*this, E->getBase(), BaseInfo, TBAAInfo,
                                BaseTy, VLA->getElementType(), IsLowerBound);
    // The element count here is the total number of non-VLA elements.
    llvm::Value *NumElements = getVLASize(VLA).NumElts;

    // Effectively, the multiply by the VLA size is part of the GEP.
    // GEP indexes are signed, and scaling an index isn't permitted to
    // signed-overflow, so we use the same semantics for our explicit
    // multiply.  We suppress this if overflow is not undefined behavior.
    if (getLangOpts().isSignedOverflowDefined())
      Idx = Builder.CreateMul(Idx, NumElements);
    else
      Idx = Builder.CreateNSWMul(Idx, NumElements);
    EltPtr = emitArraySubscriptGEP(*this, Base, Idx, VLA->getElementType(),
                                   !getLangOpts().isSignedOverflowDefined(),
                                   /*signedIndices=*/false, E->getExprLoc());
  } else if (const Expr *Array = isSimpleArrayDecayOperand(E->getBase())) {
    // If this is A[i] where A is an array, the frontend will have decayed the
    // base to be a ArrayToPointerDecay implicit cast.  While correct, it is
    // inefficient at -O0 to emit a "gep A, 0, 0" when codegen'ing it, then a
    // "gep x, i" here.  Emit one "gep A, 0, i".
    assert(Array->getType()->isArrayType() &&
           "Array to pointer decay must have array source type!");
    LValue ArrayLV;
    // For simple multidimensional array indexing, set the 'accessed' flag for
    // better bounds-checking of the base expression.
    if (const auto *ASE = dyn_cast<ArraySubscriptExpr>(Array))
      ArrayLV = EmitArraySubscriptExpr(ASE, /*Accessed*/ true);
    else
      ArrayLV = EmitLValue(Array);

    // Propagate the alignment from the array itself to the result.
    EltPtr = emitArraySubscriptGEP(
        *this, ArrayLV.getAddress(), {CGM.getSize(CharUnits::Zero()), Idx},
        ResultExprTy, !getLangOpts().isSignedOverflowDefined(),
        /*signedIndices=*/false, E->getExprLoc());
    BaseInfo = ArrayLV.getBaseInfo();
    TBAAInfo = CGM.getTBAAInfoForSubobject(ArrayLV, ResultExprTy);
  } else {
    Address Base =
        emitOMPArraySectionBase(*this, E->getBase(), BaseInfo, TBAAInfo, BaseTy,
                                ResultExprTy, IsLowerBound);
    EltPtr = emitArraySubscriptGEP(*this, Base, Idx, ResultExprTy,
                                   !getLangOpts().isSignedOverflowDefined(),
                                   /*signedIndices=*/false, E->getExprLoc());
  }

  return MakeAddrLValue(EltPtr, ResultExprTy, BaseInfo, TBAAInfo);
}

LValue CodeGenFunction::
EmitExtVectorElementExpr(const ExtVectorElementExpr *E) {
  // Emit the base vector as an l-value.
  LValue Base;

  // ExtVectorElementExpr's base can either be a vector or pointer to vector.
  if (E->isArrow()) {
    // If it is a pointer to a vector, emit the address and form an lvalue with
    // it.
    LValueBaseInfo BaseInfo;
    TBAAAccessInfo TBAAInfo;
    Address Ptr = EmitPointerWithAlignment(E->getBase(), &BaseInfo, &TBAAInfo);
    const auto *PT = E->getBase()->getType()->castAs<PointerType>();
    Base = MakeAddrLValue(Ptr, PT->getPointeeType(), BaseInfo, TBAAInfo);
    Base.getQuals().removeObjCGCAttr();
  } else if (E->getBase()->isGLValue()) {
    // Otherwise, if the base is an lvalue ( as in the case of foo.x.x),
    // emit the base as an lvalue.
    assert(E->getBase()->getType()->isVectorType());
    Base = EmitLValue(E->getBase());
  } else {
    // Otherwise, the base is a normal rvalue (as in (V+V).x), emit it as such.
    assert(E->getBase()->getType()->isVectorType() &&
           "Result must be a vector");
    llvm::Value *Vec = EmitScalarExpr(E->getBase());

    // Store the vector to memory (because LValue wants an address).
    Address VecMem = CreateMemTemp(E->getBase()->getType());
    Builder.CreateStore(Vec, VecMem);
    Base = MakeAddrLValue(VecMem, E->getBase()->getType(),
                          AlignmentSource::Decl);
  }

  QualType type =
    E->getType().withCVRQualifiers(Base.getQuals().getCVRQualifiers());

  // Encode the element access list into a vector of unsigned indices.
  SmallVector<uint32_t, 4> Indices;
  E->getEncodedElementAccess(Indices);

  if (Base.isSimple()) {
    llvm::Constant *CV =
        llvm::ConstantDataVector::get(getLLVMContext(), Indices);
    return LValue::MakeExtVectorElt(Base.getAddress(), CV, type,
                                    Base.getBaseInfo(), TBAAAccessInfo());
  }
  assert(Base.isExtVectorElt() && "Can only subscript lvalue vec elts here!");

  llvm::Constant *BaseElts = Base.getExtVectorElts();
  SmallVector<llvm::Constant *, 4> CElts;

  for (unsigned i = 0, e = Indices.size(); i != e; ++i)
    CElts.push_back(BaseElts->getAggregateElement(Indices[i]));
  llvm::Constant *CV = llvm::ConstantVector::get(CElts);
  return LValue::MakeExtVectorElt(Base.getExtVectorAddress(), CV, type,
                                  Base.getBaseInfo(), TBAAAccessInfo());
}

LValue CodeGenFunction::EmitMemberExpr(const MemberExpr *E) {
  if (DeclRefExpr *DRE = tryToConvertMemberExprToDeclRefExpr(*this, E)) {
    EmitIgnoredExpr(E->getBase());
    return EmitDeclRefLValue(DRE);
  }

  Expr *BaseExpr = E->getBase();
  // If this is s.x, emit s as an lvalue.  If it is s->x, emit s as a scalar.
  LValue BaseLV;
  if (E->isArrow()) {
    LValueBaseInfo BaseInfo;
    TBAAAccessInfo TBAAInfo;
    Address Addr = EmitPointerWithAlignment(BaseExpr, &BaseInfo, &TBAAInfo);
    QualType PtrTy = BaseExpr->getType()->getPointeeType();
    SanitizerSet SkippedChecks;
    bool IsBaseCXXThis = IsWrappedCXXThis(BaseExpr);
    if (IsBaseCXXThis)
      SkippedChecks.set(SanitizerKind::Alignment, true);
    if (IsBaseCXXThis || isa<DeclRefExpr>(BaseExpr))
      SkippedChecks.set(SanitizerKind::Null, true);
    EmitTypeCheck(TCK_MemberAccess, E->getExprLoc(), Addr, PtrTy,
                  /*Alignment=*/CharUnits::Zero(), SkippedChecks);
    BaseLV = MakeAddrLValue(Addr, PtrTy, BaseInfo, TBAAInfo);
  } else
    BaseLV = EmitCheckedLValue(BaseExpr, TCK_MemberAccess);

  NamedDecl *ND = E->getMemberDecl();
  if (auto *Field = dyn_cast<FieldDecl>(ND)) {
    LValue LV = EmitLValueForField(BaseLV, Field);
    setObjCGCLValueClass(getContext(), E, LV);
    if (getLangOpts().OpenMP) {
      // If the member was explicitly marked as nontemporal, mark it as
      // nontemporal. If the base lvalue is marked as nontemporal, mark access
      // to children as nontemporal too.
      if ((IsWrappedCXXThis(BaseExpr) &&
           CGM.getOpenMPRuntime().isNontemporalDecl(Field)) ||
          BaseLV.isNontemporal())
        LV.setNontemporal(/*Value=*/true);
    }
    return LV;
  }

  if (const auto *FD = dyn_cast<FunctionDecl>(ND))
    return EmitFunctionDeclLValue(*this, E, FD);

  llvm_unreachable("Unhandled member declaration!");
}

/// Given that we are currently emitting a lambda, emit an l-value for
/// one of its members.
///
LValue CodeGenFunction::EmitLValueForLambdaField(const FieldDecl *Field,
                                                 llvm::Value *ThisValue) {
  bool HasExplicitObjectParameter = false;
  const auto *MD = dyn_cast_if_present<CXXMethodDecl>(CurCodeDecl);
  if (MD) {
    HasExplicitObjectParameter = MD->isExplicitObjectMemberFunction();
    assert(MD->getParent()->isLambda());
    assert(MD->getParent() == Field->getParent());
  }
  LValue LambdaLV;
  if (HasExplicitObjectParameter) {
    const VarDecl *D = cast<CXXMethodDecl>(CurCodeDecl)->getParamDecl(0);
    auto It = LocalDeclMap.find(D);
    assert(It != LocalDeclMap.end() && "explicit parameter not loaded?");
    Address AddrOfExplicitObject = It->getSecond();
    if (D->getType()->isReferenceType())
      LambdaLV = EmitLoadOfReferenceLValue(AddrOfExplicitObject, D->getType(),
                                           AlignmentSource::Decl);
    else
      LambdaLV = MakeAddrLValue(AddrOfExplicitObject,
                                D->getType().getNonReferenceType());

    // Make sure we have an lvalue to the lambda itself and not a derived class.
    auto *ThisTy = D->getType().getNonReferenceType()->getAsCXXRecordDecl();
    auto *LambdaTy = cast<CXXRecordDecl>(Field->getParent());
    if (ThisTy != LambdaTy) {
      const CXXCastPath &BasePathArray = getContext().LambdaCastPaths.at(MD);
      Address Base = GetAddressOfBaseClass(
          LambdaLV.getAddress(), ThisTy, BasePathArray.begin(),
          BasePathArray.end(), /*NullCheckValue=*/false, SourceLocation());
      LambdaLV = MakeAddrLValue(Base, QualType{LambdaTy->getTypeForDecl(), 0});
    }
  } else {
    QualType LambdaTagType = getContext().getTagDeclType(Field->getParent());
    LambdaLV = MakeNaturalAlignAddrLValue(ThisValue, LambdaTagType);
  }
  return EmitLValueForField(LambdaLV, Field);
}

LValue CodeGenFunction::EmitLValueForLambdaField(const FieldDecl *Field) {
  return EmitLValueForLambdaField(Field, CXXABIThisValue);
}

/// Get the field index in the debug info. The debug info structure/union
/// will ignore the unnamed bitfields.
unsigned CodeGenFunction::getDebugInfoFIndex(const RecordDecl *Rec,
                                             unsigned FieldIndex) {
  unsigned I = 0, Skipped = 0;

  for (auto *F : Rec->getDefinition()->fields()) {
    if (I == FieldIndex)
      break;
    if (F->isUnnamedBitField())
      Skipped++;
    I++;
  }

  return FieldIndex - Skipped;
}

/// Get the address of a zero-sized field within a record. The resulting
/// address doesn't necessarily have the right type.
static Address emitAddrOfZeroSizeField(CodeGenFunction &CGF, Address Base,
                                       const FieldDecl *Field) {
  CharUnits Offset = CGF.getContext().toCharUnitsFromBits(
      CGF.getContext().getFieldOffset(Field));
  if (Offset.isZero())
    return Base;
  Base = Base.withElementType(CGF.Int8Ty);
  return CGF.Builder.CreateConstInBoundsByteGEP(Base, Offset);
}

/// Drill down to the storage of a field without walking into
/// reference types.
///
/// The resulting address doesn't necessarily have the right type.
static Address emitAddrOfFieldStorage(CodeGenFunction &CGF, Address base,
                                      const FieldDecl *field) {
  if (field->isZeroSize(CGF.getContext()))
    return emitAddrOfZeroSizeField(CGF, base, field);

  const RecordDecl *rec = field->getParent();

  unsigned idx =
    CGF.CGM.getTypes().getCGRecordLayout(rec).getLLVMFieldNo(field);

  return CGF.Builder.CreateStructGEP(base, idx, field->getName());
}

static Address emitPreserveStructAccess(CodeGenFunction &CGF, LValue base,
                                        Address addr, const FieldDecl *field) {
  const RecordDecl *rec = field->getParent();
  llvm::DIType *DbgInfo = CGF.getDebugInfo()->getOrCreateStandaloneType(
      base.getType(), rec->getLocation());

  unsigned idx =
      CGF.CGM.getTypes().getCGRecordLayout(rec).getLLVMFieldNo(field);

  return CGF.Builder.CreatePreserveStructAccessIndex(
      addr, idx, CGF.getDebugInfoFIndex(rec, field->getFieldIndex()), DbgInfo);
}

static bool hasAnyVptr(const QualType Type, const ASTContext &Context) {
  const auto *RD = Type.getTypePtr()->getAsCXXRecordDecl();
  if (!RD)
    return false;

  if (RD->isDynamicClass())
    return true;

  for (const auto &Base : RD->bases())
    if (hasAnyVptr(Base.getType(), Context))
      return true;

  for (const FieldDecl *Field : RD->fields())
    if (hasAnyVptr(Field->getType(), Context))
      return true;

  return false;
}

LValue CodeGenFunction::EmitLValueForField(LValue base,
                                           const FieldDecl *field) {
  LValueBaseInfo BaseInfo = base.getBaseInfo();

  if (field->isBitField()) {
    const CGRecordLayout &RL =
        CGM.getTypes().getCGRecordLayout(field->getParent());
    const CGBitFieldInfo &Info = RL.getBitFieldInfo(field);
    const bool UseVolatile = isAAPCS(CGM.getTarget()) &&
                             CGM.getCodeGenOpts().AAPCSBitfieldWidth &&
                             Info.VolatileStorageSize != 0 &&
                             field->getType()
                                 .withCVRQualifiers(base.getVRQualifiers())
                                 .isVolatileQualified();
    Address Addr = base.getAddress();
    unsigned Idx = RL.getLLVMFieldNo(field);
    const RecordDecl *rec = field->getParent();
    if (hasBPFPreserveStaticOffset(rec))
      Addr = wrapWithBPFPreserveStaticOffset(*this, Addr);
    if (!UseVolatile) {
      if (!IsInPreservedAIRegion &&
          (!getDebugInfo() || !rec->hasAttr<BPFPreserveAccessIndexAttr>())) {
        if (Idx != 0)
          // For structs, we GEP to the field that the record layout suggests.
          Addr = Builder.CreateStructGEP(Addr, Idx, field->getName());
      } else {
        llvm::DIType *DbgInfo = getDebugInfo()->getOrCreateRecordType(
            getContext().getRecordType(rec), rec->getLocation());
        Addr = Builder.CreatePreserveStructAccessIndex(
            Addr, Idx, getDebugInfoFIndex(rec, field->getFieldIndex()),
            DbgInfo);
      }
    }
    const unsigned SS =
        UseVolatile ? Info.VolatileStorageSize : Info.StorageSize;
    // Get the access type.
    llvm::Type *FieldIntTy = llvm::Type::getIntNTy(getLLVMContext(), SS);
    Addr = Addr.withElementType(FieldIntTy);
    if (UseVolatile) {
      const unsigned VolatileOffset = Info.VolatileStorageOffset.getQuantity();
      if (VolatileOffset)
        Addr = Builder.CreateConstInBoundsGEP(Addr, VolatileOffset);
    }

    QualType fieldType =
        field->getType().withCVRQualifiers(base.getVRQualifiers());
    // TODO: Support TBAA for bit fields.
    LValueBaseInfo FieldBaseInfo(BaseInfo.getAlignmentSource());
    return LValue::MakeBitfield(Addr, Info, fieldType, FieldBaseInfo,
                                TBAAAccessInfo());
  }

  // Fields of may-alias structures are may-alias themselves.
  // FIXME: this should get propagated down through anonymous structs
  // and unions.
  QualType FieldType = field->getType();
  const RecordDecl *rec = field->getParent();
  AlignmentSource BaseAlignSource = BaseInfo.getAlignmentSource();
  LValueBaseInfo FieldBaseInfo(getFieldAlignmentSource(BaseAlignSource));
  TBAAAccessInfo FieldTBAAInfo;
  if (base.getTBAAInfo().isMayAlias() ||
          rec->hasAttr<MayAliasAttr>() || FieldType->isVectorType()) {
    FieldTBAAInfo = TBAAAccessInfo::getMayAliasInfo();
  } else if (rec->isUnion()) {
    // TODO: Support TBAA for unions.
    FieldTBAAInfo = TBAAAccessInfo::getMayAliasInfo();
  } else {
    // If no base type been assigned for the base access, then try to generate
    // one for this base lvalue.
    FieldTBAAInfo = base.getTBAAInfo();
    if (!FieldTBAAInfo.BaseType) {
        FieldTBAAInfo.BaseType = CGM.getTBAABaseTypeInfo(base.getType());
        assert(!FieldTBAAInfo.Offset &&
               "Nonzero offset for an access with no base type!");
    }

    // Adjust offset to be relative to the base type.
    const ASTRecordLayout &Layout =
        getContext().getASTRecordLayout(field->getParent());
    unsigned CharWidth = getContext().getCharWidth();
    if (FieldTBAAInfo.BaseType)
      FieldTBAAInfo.Offset +=
          Layout.getFieldOffset(field->getFieldIndex()) / CharWidth;

    // Update the final access type and size.
    FieldTBAAInfo.AccessType = CGM.getTBAATypeInfo(FieldType);
    FieldTBAAInfo.Size =
        getContext().getTypeSizeInChars(FieldType).getQuantity();
  }

  Address addr = base.getAddress();
  if (hasBPFPreserveStaticOffset(rec))
    addr = wrapWithBPFPreserveStaticOffset(*this, addr);
  if (auto *ClassDef = dyn_cast<CXXRecordDecl>(rec)) {
    if (CGM.getCodeGenOpts().StrictVTablePointers &&
        ClassDef->isDynamicClass()) {
      // Getting to any field of dynamic object requires stripping dynamic
      // information provided by invariant.group.  This is because accessing
      // fields may leak the real address of dynamic object, which could result
      // in miscompilation when leaked pointer would be compared.
      auto *stripped =
          Builder.CreateStripInvariantGroup(addr.emitRawPointer(*this));
      addr = Address(stripped, addr.getElementType(), addr.getAlignment());
    }
  }

  unsigned RecordCVR = base.getVRQualifiers();
  if (rec->isUnion()) {
    // For unions, there is no pointer adjustment.
    if (CGM.getCodeGenOpts().StrictVTablePointers &&
        hasAnyVptr(FieldType, getContext()))
      // Because unions can easily skip invariant.barriers, we need to add
      // a barrier every time CXXRecord field with vptr is referenced.
      addr = Builder.CreateLaunderInvariantGroup(addr);

    if (IsInPreservedAIRegion ||
        (getDebugInfo() && rec->hasAttr<BPFPreserveAccessIndexAttr>())) {
      // Remember the original union field index
      llvm::DIType *DbgInfo = getDebugInfo()->getOrCreateStandaloneType(base.getType(),
          rec->getLocation());
      addr =
          Address(Builder.CreatePreserveUnionAccessIndex(
                      addr.emitRawPointer(*this),
                      getDebugInfoFIndex(rec, field->getFieldIndex()), DbgInfo),
                  addr.getElementType(), addr.getAlignment());
    }

    if (FieldType->isReferenceType())
      addr = addr.withElementType(CGM.getTypes().ConvertTypeForMem(FieldType));
  } else {
    if (!IsInPreservedAIRegion &&
        (!getDebugInfo() || !rec->hasAttr<BPFPreserveAccessIndexAttr>()))
      // For structs, we GEP to the field that the record layout suggests.
      addr = emitAddrOfFieldStorage(*this, addr, field);
    else
      // Remember the original struct field index
      addr = emitPreserveStructAccess(*this, base, addr, field);
  }

  // If this is a reference field, load the reference right now.
  if (FieldType->isReferenceType()) {
    LValue RefLVal =
        MakeAddrLValue(addr, FieldType, FieldBaseInfo, FieldTBAAInfo);
    if (RecordCVR & Qualifiers::Volatile)
      RefLVal.getQuals().addVolatile();
    addr = EmitLoadOfReference(RefLVal, &FieldBaseInfo, &FieldTBAAInfo);

    // Qualifiers on the struct don't apply to the referencee.
    RecordCVR = 0;
    FieldType = FieldType->getPointeeType();
  }

  // Make sure that the address is pointing to the right type.  This is critical
  // for both unions and structs.
  addr = addr.withElementType(CGM.getTypes().ConvertTypeForMem(FieldType));

  if (field->hasAttr<AnnotateAttr>())
    addr = EmitFieldAnnotations(field, addr);

  LValue LV = MakeAddrLValue(addr, FieldType, FieldBaseInfo, FieldTBAAInfo);
  LV.getQuals().addCVRQualifiers(RecordCVR);

  // __weak attribute on a field is ignored.
  if (LV.getQuals().getObjCGCAttr() == Qualifiers::Weak)
    LV.getQuals().removeObjCGCAttr();

  return LV;
}

LValue
CodeGenFunction::EmitLValueForFieldInitialization(LValue Base,
                                                  const FieldDecl *Field) {
  QualType FieldType = Field->getType();

  if (!FieldType->isReferenceType())
    return EmitLValueForField(Base, Field);

  Address V = emitAddrOfFieldStorage(*this, Base.getAddress(), Field);

  // Make sure that the address is pointing to the right type.
  llvm::Type *llvmType = ConvertTypeForMem(FieldType);
  V = V.withElementType(llvmType);

  // TODO: Generate TBAA information that describes this access as a structure
  // member access and not just an access to an object of the field's type. This
  // should be similar to what we do in EmitLValueForField().
  LValueBaseInfo BaseInfo = Base.getBaseInfo();
  AlignmentSource FieldAlignSource = BaseInfo.getAlignmentSource();
  LValueBaseInfo FieldBaseInfo(getFieldAlignmentSource(FieldAlignSource));
  return MakeAddrLValue(V, FieldType, FieldBaseInfo,
                        CGM.getTBAAInfoForSubobject(Base, FieldType));
}

LValue CodeGenFunction::EmitCompoundLiteralLValue(const CompoundLiteralExpr *E){
  if (E->isFileScope()) {
    ConstantAddress GlobalPtr = CGM.GetAddrOfConstantCompoundLiteral(E);
    return MakeAddrLValue(GlobalPtr, E->getType(), AlignmentSource::Decl);
  }
  if (E->getType()->isVariablyModifiedType())
    // make sure to emit the VLA size.
    EmitVariablyModifiedType(E->getType());

  Address DeclPtr = CreateMemTemp(E->getType(), ".compoundliteral");
  const Expr *InitExpr = E->getInitializer();
  LValue Result = MakeAddrLValue(DeclPtr, E->getType(), AlignmentSource::Decl);

  EmitAnyExprToMem(InitExpr, DeclPtr, E->getType().getQualifiers(),
                   /*Init*/ true);

  // Block-scope compound literals are destroyed at the end of the enclosing
  // scope in C.
  if (!getLangOpts().CPlusPlus)
    if (QualType::DestructionKind DtorKind = E->getType().isDestructedType())
      pushLifetimeExtendedDestroy(getCleanupKind(DtorKind), DeclPtr,
                                  E->getType(), getDestroyer(DtorKind),
                                  DtorKind & EHCleanup);

  return Result;
}

LValue CodeGenFunction::EmitInitListLValue(const InitListExpr *E) {
  if (!E->isGLValue())
    // Initializing an aggregate temporary in C++11: T{...}.
    return EmitAggExprToLValue(E);

  // An lvalue initializer list must be initializing a reference.
  assert(E->isTransparent() && "non-transparent glvalue init list");
  return EmitLValue(E->getInit(0));
}

/// Emit the operand of a glvalue conditional operator. This is either a glvalue
/// or a (possibly-parenthesized) throw-expression. If this is a throw, no
/// LValue is returned and the current block has been terminated.
static std::optional<LValue> EmitLValueOrThrowExpression(CodeGenFunction &CGF,
                                                         const Expr *Operand) {
  if (auto *ThrowExpr = dyn_cast<CXXThrowExpr>(Operand->IgnoreParens())) {
    CGF.EmitCXXThrowExpr(ThrowExpr, /*KeepInsertionPoint*/false);
    return std::nullopt;
  }

  return CGF.EmitLValue(Operand);
}

namespace {
// Handle the case where the condition is a constant evaluatable simple integer,
// which means we don't have to separately handle the true/false blocks.
std::optional<LValue> HandleConditionalOperatorLValueSimpleCase(
    CodeGenFunction &CGF, const AbstractConditionalOperator *E) {
  const Expr *condExpr = E->getCond();
  bool CondExprBool;
  if (CGF.ConstantFoldsToSimpleInteger(condExpr, CondExprBool)) {
    const Expr *Live = E->getTrueExpr(), *Dead = E->getFalseExpr();
    if (!CondExprBool)
      std::swap(Live, Dead);

    if (!CGF.ContainsLabel(Dead)) {
      // If the true case is live, we need to track its region.
      if (CondExprBool)
        CGF.incrementProfileCounter(E);
      // If a throw expression we emit it and return an undefined lvalue
      // because it can't be used.
      if (auto *ThrowExpr = dyn_cast<CXXThrowExpr>(Live->IgnoreParens())) {
        CGF.EmitCXXThrowExpr(ThrowExpr);
        llvm::Type *ElemTy = CGF.ConvertType(Dead->getType());
        llvm::Type *Ty = CGF.UnqualPtrTy;
        return CGF.MakeAddrLValue(
            Address(llvm::UndefValue::get(Ty), ElemTy, CharUnits::One()),
            Dead->getType());
      }
      return CGF.EmitLValue(Live);
    }
  }
  return std::nullopt;
}
struct ConditionalInfo {
  llvm::BasicBlock *lhsBlock, *rhsBlock;
  std::optional<LValue> LHS, RHS;
};

// Create and generate the 3 blocks for a conditional operator.
// Leaves the 'current block' in the continuation basic block.
template<typename FuncTy>
ConditionalInfo EmitConditionalBlocks(CodeGenFunction &CGF,
                                      const AbstractConditionalOperator *E,
                                      const FuncTy &BranchGenFunc) {
  ConditionalInfo Info{CGF.createBasicBlock("cond.true"),
                       CGF.createBasicBlock("cond.false"), std::nullopt,
                       std::nullopt};
  llvm::BasicBlock *endBlock = CGF.createBasicBlock("cond.end");

  CodeGenFunction::ConditionalEvaluation eval(CGF);
  CGF.EmitBranchOnBoolExpr(E->getCond(), Info.lhsBlock, Info.rhsBlock,
                           CGF.getProfileCount(E));

  // Any temporaries created here are conditional.
  CGF.EmitBlock(Info.lhsBlock);
  CGF.incrementProfileCounter(E);
  eval.begin(CGF);
  Info.LHS = BranchGenFunc(CGF, E->getTrueExpr());
  eval.end(CGF);
  Info.lhsBlock = CGF.Builder.GetInsertBlock();

  if (Info.LHS)
    CGF.Builder.CreateBr(endBlock);

  // Any temporaries created here are conditional.
  CGF.EmitBlock(Info.rhsBlock);
  eval.begin(CGF);
  Info.RHS = BranchGenFunc(CGF, E->getFalseExpr());
  eval.end(CGF);
  Info.rhsBlock = CGF.Builder.GetInsertBlock();
  CGF.EmitBlock(endBlock);

  return Info;
}
} // namespace

void CodeGenFunction::EmitIgnoredConditionalOperator(
    const AbstractConditionalOperator *E) {
  if (!E->isGLValue()) {
    // ?: here should be an aggregate.
    assert(hasAggregateEvaluationKind(E->getType()) &&
           "Unexpected conditional operator!");
    return (void)EmitAggExprToLValue(E);
  }

  OpaqueValueMapping binding(*this, E);
  if (HandleConditionalOperatorLValueSimpleCase(*this, E))
    return;

  EmitConditionalBlocks(*this, E, [](CodeGenFunction &CGF, const Expr *E) {
    CGF.EmitIgnoredExpr(E);
    return LValue{};
  });
}
LValue CodeGenFunction::EmitConditionalOperatorLValue(
    const AbstractConditionalOperator *expr) {
  if (!expr->isGLValue()) {
    // ?: here should be an aggregate.
    assert(hasAggregateEvaluationKind(expr->getType()) &&
           "Unexpected conditional operator!");
    return EmitAggExprToLValue(expr);
  }

  OpaqueValueMapping binding(*this, expr);
  if (std::optional<LValue> Res =
          HandleConditionalOperatorLValueSimpleCase(*this, expr))
    return *Res;

  ConditionalInfo Info = EmitConditionalBlocks(
      *this, expr, [](CodeGenFunction &CGF, const Expr *E) {
        return EmitLValueOrThrowExpression(CGF, E);
      });

  if ((Info.LHS && !Info.LHS->isSimple()) ||
      (Info.RHS && !Info.RHS->isSimple()))
    return EmitUnsupportedLValue(expr, "conditional operator");

  if (Info.LHS && Info.RHS) {
    Address lhsAddr = Info.LHS->getAddress();
    Address rhsAddr = Info.RHS->getAddress();
    Address result = mergeAddressesInConditionalExpr(
        lhsAddr, rhsAddr, Info.lhsBlock, Info.rhsBlock,
        Builder.GetInsertBlock(), expr->getType());
    AlignmentSource alignSource =
        std::max(Info.LHS->getBaseInfo().getAlignmentSource(),
                 Info.RHS->getBaseInfo().getAlignmentSource());
    TBAAAccessInfo TBAAInfo = CGM.mergeTBAAInfoForConditionalOperator(
        Info.LHS->getTBAAInfo(), Info.RHS->getTBAAInfo());
    return MakeAddrLValue(result, expr->getType(), LValueBaseInfo(alignSource),
                          TBAAInfo);
  } else {
    assert((Info.LHS || Info.RHS) &&
           "both operands of glvalue conditional are throw-expressions?");
    return Info.LHS ? *Info.LHS : *Info.RHS;
  }
}

/// EmitCastLValue - Casts are never lvalues unless that cast is to a reference
/// type. If the cast is to a reference, we can have the usual lvalue result,
/// otherwise if a cast is needed by the code generator in an lvalue context,
/// then it must mean that we need the address of an aggregate in order to
/// access one of its members.  This can happen for all the reasons that casts
/// are permitted with aggregate result, including noop aggregate casts, and
/// cast from scalar to union.
LValue CodeGenFunction::EmitCastLValue(const CastExpr *E) {
  switch (E->getCastKind()) {
  case CK_ToVoid:
  case CK_BitCast:
  case CK_LValueToRValueBitCast:
  case CK_ArrayToPointerDecay:
  case CK_FunctionToPointerDecay:
  case CK_NullToMemberPointer:
  case CK_NullToPointer:
  case CK_IntegralToPointer:
  case CK_PointerToIntegral:
  case CK_PointerToBoolean:
  case CK_IntegralCast:
  case CK_BooleanToSignedIntegral:
  case CK_IntegralToBoolean:
  case CK_IntegralToFloating:
  case CK_FloatingToIntegral:
  case CK_FloatingToBoolean:
  case CK_FloatingCast:
  case CK_FloatingRealToComplex:
  case CK_FloatingComplexToReal:
  case CK_FloatingComplexToBoolean:
  case CK_FloatingComplexCast:
  case CK_FloatingComplexToIntegralComplex:
  case CK_IntegralRealToComplex:
  case CK_IntegralComplexToReal:
  case CK_IntegralComplexToBoolean:
  case CK_IntegralComplexCast:
  case CK_IntegralComplexToFloatingComplex:
  case CK_DerivedToBaseMemberPointer:
  case CK_BaseToDerivedMemberPointer:
  case CK_MemberPointerToBoolean:
  case CK_ReinterpretMemberPointer:
  case CK_AnyPointerToBlockPointerCast:
  case CK_ARCProduceObject:
  case CK_ARCConsumeObject:
  case CK_ARCReclaimReturnedObject:
  case CK_ARCExtendBlockObject:
  case CK_CopyAndAutoreleaseBlockObject:
  case CK_IntToOCLSampler:
  case CK_FloatingToFixedPoint:
  case CK_FixedPointToFloating:
  case CK_FixedPointCast:
  case CK_FixedPointToBoolean:
  case CK_FixedPointToIntegral:
  case CK_IntegralToFixedPoint:
  case CK_MatrixCast:
  case CK_HLSLVectorTruncation:
  case CK_HLSLArrayRValue:
    return EmitUnsupportedLValue(E, "unexpected cast lvalue");

  case CK_Dependent:
    llvm_unreachable("dependent cast kind in IR gen!");

  case CK_BuiltinFnToFnPtr:
    llvm_unreachable("builtin functions are handled elsewhere");

  // These are never l-values; just use the aggregate emission code.
  case CK_NonAtomicToAtomic:
  case CK_AtomicToNonAtomic:
    return EmitAggExprToLValue(E);

  case CK_Dynamic: {
    LValue LV = EmitLValue(E->getSubExpr());
    Address V = LV.getAddress();
    const auto *DCE = cast<CXXDynamicCastExpr>(E);
    return MakeNaturalAlignRawAddrLValue(EmitDynamicCast(V, DCE), E->getType());
  }

  case CK_ConstructorConversion:
  case CK_UserDefinedConversion:
  case CK_CPointerToObjCPointerCast:
  case CK_BlockPointerToObjCPointerCast:
  case CK_LValueToRValue:
    return EmitLValue(E->getSubExpr());

  case CK_NoOp: {
    // CK_NoOp can model a qualification conversion, which can remove an array
    // bound and change the IR type.
    // FIXME: Once pointee types are removed from IR, remove this.
    LValue LV = EmitLValue(E->getSubExpr());
    // Propagate the volatile qualifer to LValue, if exist in E.
    if (E->changesVolatileQualification())
      LV.getQuals() = E->getType().getQualifiers();
    if (LV.isSimple()) {
      Address V = LV.getAddress();
      if (V.isValid()) {
        llvm::Type *T = ConvertTypeForMem(E->getType());
        if (V.getElementType() != T)
          LV.setAddress(V.withElementType(T));
      }
    }
    return LV;
  }

  case CK_UncheckedDerivedToBase:
  case CK_DerivedToBase: {
    const auto *DerivedClassTy =
        E->getSubExpr()->getType()->castAs<RecordType>();
    auto *DerivedClassDecl = cast<CXXRecordDecl>(DerivedClassTy->getDecl());

    LValue LV = EmitLValue(E->getSubExpr());
    Address This = LV.getAddress();

    // Perform the derived-to-base conversion
    Address Base = GetAddressOfBaseClass(
        This, DerivedClassDecl, E->path_begin(), E->path_end(),
        /*NullCheckValue=*/false, E->getExprLoc());

    // TODO: Support accesses to members of base classes in TBAA. For now, we
    // conservatively pretend that the complete object is of the base class
    // type.
    return MakeAddrLValue(Base, E->getType(), LV.getBaseInfo(),
                          CGM.getTBAAInfoForSubobject(LV, E->getType()));
  }
  case CK_ToUnion:
    return EmitAggExprToLValue(E);
  case CK_BaseToDerived: {
    const auto *DerivedClassTy = E->getType()->castAs<RecordType>();
    auto *DerivedClassDecl = cast<CXXRecordDecl>(DerivedClassTy->getDecl());

    LValue LV = EmitLValue(E->getSubExpr());

    // Perform the base-to-derived conversion
    Address Derived = GetAddressOfDerivedClass(
        LV.getAddress(), DerivedClassDecl, E->path_begin(), E->path_end(),
        /*NullCheckValue=*/false);

    // C++11 [expr.static.cast]p2: Behavior is undefined if a downcast is
    // performed and the object is not of the derived type.
    if (sanitizePerformTypeCheck())
      EmitTypeCheck(TCK_DowncastReference, E->getExprLoc(), Derived,
                    E->getType());

    if (SanOpts.has(SanitizerKind::CFIDerivedCast))
      EmitVTablePtrCheckForCast(E->getType(), Derived,
                                /*MayBeNull=*/false, CFITCK_DerivedCast,
                                E->getBeginLoc());

    return MakeAddrLValue(Derived, E->getType(), LV.getBaseInfo(),
                          CGM.getTBAAInfoForSubobject(LV, E->getType()));
  }
  case CK_LValueBitCast: {
    // This must be a reinterpret_cast (or c-style equivalent).
    const auto *CE = cast<ExplicitCastExpr>(E);

    CGM.EmitExplicitCastExprType(CE, this);
    LValue LV = EmitLValue(E->getSubExpr());
    Address V = LV.getAddress().withElementType(
        ConvertTypeForMem(CE->getTypeAsWritten()->getPointeeType()));

    if (SanOpts.has(SanitizerKind::CFIUnrelatedCast))
      EmitVTablePtrCheckForCast(E->getType(), V,
                                /*MayBeNull=*/false, CFITCK_UnrelatedCast,
                                E->getBeginLoc());

    return MakeAddrLValue(V, E->getType(), LV.getBaseInfo(),
                          CGM.getTBAAInfoForSubobject(LV, E->getType()));
  }
  case CK_AddressSpaceConversion: {
    LValue LV = EmitLValue(E->getSubExpr());
    QualType DestTy = getContext().getPointerType(E->getType());
    llvm::Value *V = getTargetHooks().performAddrSpaceCast(
        *this, LV.getPointer(*this),
        E->getSubExpr()->getType().getAddressSpace(),
        E->getType().getAddressSpace(), ConvertType(DestTy));
    return MakeAddrLValue(Address(V, ConvertTypeForMem(E->getType()),
                                  LV.getAddress().getAlignment()),
                          E->getType(), LV.getBaseInfo(), LV.getTBAAInfo());
  }
  case CK_ObjCObjectLValueCast: {
    LValue LV = EmitLValue(E->getSubExpr());
    Address V = LV.getAddress().withElementType(ConvertType(E->getType()));
    return MakeAddrLValue(V, E->getType(), LV.getBaseInfo(),
                          CGM.getTBAAInfoForSubobject(LV, E->getType()));
  }
  case CK_ZeroToOCLOpaqueType:
    llvm_unreachable("NULL to OpenCL opaque type lvalue cast is not valid");

  case CK_VectorSplat: {
    // LValue results of vector splats are only supported in HLSL.
    if (!getLangOpts().HLSL)
      return EmitUnsupportedLValue(E, "unexpected cast lvalue");
    return EmitLValue(E->getSubExpr());
  }
  }

  llvm_unreachable("Unhandled lvalue cast kind?");
}

LValue CodeGenFunction::EmitOpaqueValueLValue(const OpaqueValueExpr *e) {
  assert(OpaqueValueMappingData::shouldBindAsLValue(e));
  return getOrCreateOpaqueLValueMapping(e);
}

LValue
CodeGenFunction::getOrCreateOpaqueLValueMapping(const OpaqueValueExpr *e) {
  assert(OpaqueValueMapping::shouldBindAsLValue(e));

  llvm::DenseMap<const OpaqueValueExpr*,LValue>::iterator
      it = OpaqueLValues.find(e);

  if (it != OpaqueLValues.end())
    return it->second;

  assert(e->isUnique() && "LValue for a nonunique OVE hasn't been emitted");
  return EmitLValue(e->getSourceExpr());
}

RValue
CodeGenFunction::getOrCreateOpaqueRValueMapping(const OpaqueValueExpr *e) {
  assert(!OpaqueValueMapping::shouldBindAsLValue(e));

  llvm::DenseMap<const OpaqueValueExpr*,RValue>::iterator
      it = OpaqueRValues.find(e);

  if (it != OpaqueRValues.end())
    return it->second;

  assert(e->isUnique() && "RValue for a nonunique OVE hasn't been emitted");
  return EmitAnyExpr(e->getSourceExpr());
}

RValue CodeGenFunction::EmitRValueForField(LValue LV,
                                           const FieldDecl *FD,
                                           SourceLocation Loc) {
  QualType FT = FD->getType();
  LValue FieldLV = EmitLValueForField(LV, FD);
  switch (getEvaluationKind(FT)) {
  case TEK_Complex:
    return RValue::getComplex(EmitLoadOfComplex(FieldLV, Loc));
  case TEK_Aggregate:
    return FieldLV.asAggregateRValue();
  case TEK_Scalar:
    // This routine is used to load fields one-by-one to perform a copy, so
    // don't load reference fields.
    if (FD->getType()->isReferenceType())
      return RValue::get(FieldLV.getPointer(*this));
    // Call EmitLoadOfScalar except when the lvalue is a bitfield to emit a
    // primitive load.
    if (FieldLV.isBitField())
      return EmitLoadOfLValue(FieldLV, Loc);
    return RValue::get(EmitLoadOfScalar(FieldLV, Loc));
  }
  llvm_unreachable("bad evaluation kind");
}

//===--------------------------------------------------------------------===//
//                             Expression Emission
//===--------------------------------------------------------------------===//

RValue CodeGenFunction::EmitCallExpr(const CallExpr *E,
                                     ReturnValueSlot ReturnValue) {
  // Builtins never have block type.
  if (E->getCallee()->getType()->isBlockPointerType())
    return EmitBlockCallExpr(E, ReturnValue);

  if (const auto *CE = dyn_cast<CXXMemberCallExpr>(E))
    return EmitCXXMemberCallExpr(CE, ReturnValue);

  if (const auto *CE = dyn_cast<CUDAKernelCallExpr>(E))
    return EmitCUDAKernelCallExpr(CE, ReturnValue);

  // A CXXOperatorCallExpr is created even for explicit object methods, but
  // these should be treated like static function call.
  if (const auto *CE = dyn_cast<CXXOperatorCallExpr>(E))
    if (const auto *MD =
            dyn_cast_if_present<CXXMethodDecl>(CE->getCalleeDecl());
        MD && MD->isImplicitObjectMemberFunction())
      return EmitCXXOperatorMemberCallExpr(CE, MD, ReturnValue);

  CGCallee callee = EmitCallee(E->getCallee());

  if (callee.isBuiltin()) {
    return EmitBuiltinExpr(callee.getBuiltinDecl(), callee.getBuiltinID(),
                           E, ReturnValue);
  }

  if (callee.isPseudoDestructor()) {
    return EmitCXXPseudoDestructorExpr(callee.getPseudoDestructorExpr());
  }

  return EmitCall(E->getCallee()->getType(), callee, E, ReturnValue);
}

/// Emit a CallExpr without considering whether it might be a subclass.
RValue CodeGenFunction::EmitSimpleCallExpr(const CallExpr *E,
                                           ReturnValueSlot ReturnValue) {
  CGCallee Callee = EmitCallee(E->getCallee());
  return EmitCall(E->getCallee()->getType(), Callee, E, ReturnValue);
}

// Detect the unusual situation where an inline version is shadowed by a
// non-inline version. In that case we should pick the external one
// everywhere. That's GCC behavior too.
static bool OnlyHasInlineBuiltinDeclaration(const FunctionDecl *FD) {
  for (const FunctionDecl *PD = FD; PD; PD = PD->getPreviousDecl())
    if (!PD->isInlineBuiltinDeclaration())
      return false;
  return true;
}

static CGCallee EmitDirectCallee(CodeGenFunction &CGF, GlobalDecl GD) {
  const FunctionDecl *FD = cast<FunctionDecl>(GD.getDecl());

  if (auto builtinID = FD->getBuiltinID()) {
    std::string NoBuiltinFD = ("no-builtin-" + FD->getName()).str();
    std::string NoBuiltins = "no-builtins";

    StringRef Ident = CGF.CGM.getMangledName(GD);
    std::string FDInlineName = (Ident + ".inline").str();

    bool IsPredefinedLibFunction =
        CGF.getContext().BuiltinInfo.isPredefinedLibFunction(builtinID);
    bool HasAttributeNoBuiltin =
        CGF.CurFn->getAttributes().hasFnAttr(NoBuiltinFD) ||
        CGF.CurFn->getAttributes().hasFnAttr(NoBuiltins);

    // When directing calling an inline builtin, call it through it's mangled
    // name to make it clear it's not the actual builtin.
    if (CGF.CurFn->getName() != FDInlineName &&
        OnlyHasInlineBuiltinDeclaration(FD)) {
      llvm::Constant *CalleePtr = CGF.CGM.getRawFunctionPointer(GD);
      llvm::Function *Fn = llvm::cast<llvm::Function>(CalleePtr);
      llvm::Module *M = Fn->getParent();
      llvm::Function *Clone = M->getFunction(FDInlineName);
      if (!Clone) {
        Clone = llvm::Function::Create(Fn->getFunctionType(),
                                       llvm::GlobalValue::InternalLinkage,
                                       Fn->getAddressSpace(), FDInlineName, M);
        Clone->addFnAttr(llvm::Attribute::AlwaysInline);
      }
      return CGCallee::forDirect(Clone, GD);
    }

    // Replaceable builtins provide their own implementation of a builtin. If we
    // are in an inline builtin implementation, avoid trivial infinite
    // recursion. Honor __attribute__((no_builtin("foo"))) or
    // __attribute__((no_builtin)) on the current function unless foo is
    // not a predefined library function which means we must generate the
    // builtin no matter what.
    else if (!IsPredefinedLibFunction || !HasAttributeNoBuiltin)
      return CGCallee::forBuiltin(builtinID, FD);
  }

  llvm::Constant *CalleePtr = CGF.CGM.getRawFunctionPointer(GD);
  if (CGF.CGM.getLangOpts().CUDA && !CGF.CGM.getLangOpts().CUDAIsDevice &&
      FD->hasAttr<CUDAGlobalAttr>())
    CalleePtr = CGF.CGM.getCUDARuntime().getKernelStub(
        cast<llvm::GlobalValue>(CalleePtr->stripPointerCasts()));

  return CGCallee::forDirect(CalleePtr, GD);
}

CGCallee CodeGenFunction::EmitCallee(const Expr *E) {
  E = E->IgnoreParens();

  // Look through function-to-pointer decay.
  if (auto ICE = dyn_cast<ImplicitCastExpr>(E)) {
    if (ICE->getCastKind() == CK_FunctionToPointerDecay ||
        ICE->getCastKind() == CK_BuiltinFnToFnPtr) {
      return EmitCallee(ICE->getSubExpr());
    }

  // Resolve direct calls.
  } else if (auto DRE = dyn_cast<DeclRefExpr>(E)) {
    if (auto FD = dyn_cast<FunctionDecl>(DRE->getDecl())) {
      return EmitDirectCallee(*this, FD);
    }
  } else if (auto ME = dyn_cast<MemberExpr>(E)) {
    if (auto FD = dyn_cast<FunctionDecl>(ME->getMemberDecl())) {
      EmitIgnoredExpr(ME->getBase());
      return EmitDirectCallee(*this, FD);
    }

  // Look through template substitutions.
  } else if (auto NTTP = dyn_cast<SubstNonTypeTemplateParmExpr>(E)) {
    return EmitCallee(NTTP->getReplacement());

  // Treat pseudo-destructor calls differently.
  } else if (auto PDE = dyn_cast<CXXPseudoDestructorExpr>(E)) {
    return CGCallee::forPseudoDestructor(PDE);
  }

  // Otherwise, we have an indirect reference.
  llvm::Value *calleePtr;
  QualType functionType;
  if (auto ptrType = E->getType()->getAs<PointerType>()) {
    calleePtr = EmitScalarExpr(E);
    functionType = ptrType->getPointeeType();
  } else {
    functionType = E->getType();
    calleePtr = EmitLValue(E, KnownNonNull).getPointer(*this);
  }
  assert(functionType->isFunctionType());

  GlobalDecl GD;
  if (const auto *VD =
          dyn_cast_or_null<VarDecl>(E->getReferencedDeclOfCallee()))
    GD = GlobalDecl(VD);

  CGCalleeInfo calleeInfo(functionType->getAs<FunctionProtoType>(), GD);
  CGPointerAuthInfo pointerAuth = CGM.getFunctionPointerAuthInfo(functionType);
  CGCallee callee(calleeInfo, calleePtr, pointerAuth);
  return callee;
}

LValue CodeGenFunction::EmitBinaryOperatorLValue(const BinaryOperator *E) {
  // Comma expressions just emit their LHS then their RHS as an l-value.
  if (E->getOpcode() == BO_Comma) {
    EmitIgnoredExpr(E->getLHS());
    EnsureInsertPoint();
    return EmitLValue(E->getRHS());
  }

  if (E->getOpcode() == BO_PtrMemD ||
      E->getOpcode() == BO_PtrMemI)
    return EmitPointerToDataMemberBinaryExpr(E);

  assert(E->getOpcode() == BO_Assign && "unexpected binary l-value");

  // Note that in all of these cases, __block variables need the RHS
  // evaluated first just in case the variable gets moved by the RHS.

  switch (getEvaluationKind(E->getType())) {
  case TEK_Scalar: {
    switch (E->getLHS()->getType().getObjCLifetime()) {
    case Qualifiers::OCL_Strong:
      return EmitARCStoreStrong(E, /*ignored*/ false).first;

    case Qualifiers::OCL_Autoreleasing:
      return EmitARCStoreAutoreleasing(E).first;

    // No reason to do any of these differently.
    case Qualifiers::OCL_None:
    case Qualifiers::OCL_ExplicitNone:
    case Qualifiers::OCL_Weak:
      break;
    }

    // TODO: Can we de-duplicate this code with the corresponding code in
    // CGExprScalar, similar to the way EmitCompoundAssignmentLValue works?
    RValue RV;
    llvm::Value *Previous = nullptr;
    QualType SrcType = E->getRHS()->getType();
    // Check if LHS is a bitfield, if RHS contains an implicit cast expression
    // we want to extract that value and potentially (if the bitfield sanitizer
    // is enabled) use it to check for an implicit conversion.
    if (E->getLHS()->refersToBitField()) {
      llvm::Value *RHS =
          EmitWithOriginalRHSBitfieldAssignment(E, &Previous, &SrcType);
      RV = RValue::get(RHS);
    } else
      RV = EmitAnyExpr(E->getRHS());

    LValue LV = EmitCheckedLValue(E->getLHS(), TCK_Store);

    if (RV.isScalar())
      EmitNullabilityCheck(LV, RV.getScalarVal(), E->getExprLoc());

    if (LV.isBitField()) {
      llvm::Value *Result = nullptr;
      // If bitfield sanitizers are enabled we want to use the result
      // to check whether a truncation or sign change has occurred.
      if (SanOpts.has(SanitizerKind::ImplicitBitfieldConversion))
        EmitStoreThroughBitfieldLValue(RV, LV, &Result);
      else
        EmitStoreThroughBitfieldLValue(RV, LV);

      // If the expression contained an implicit conversion, make sure
      // to use the value before the scalar conversion.
      llvm::Value *Src = Previous ? Previous : RV.getScalarVal();
      QualType DstType = E->getLHS()->getType();
      EmitBitfieldConversionCheck(Src, SrcType, Result, DstType,
                                  LV.getBitFieldInfo(), E->getExprLoc());
    } else
      EmitStoreThroughLValue(RV, LV);

    if (getLangOpts().OpenMP)
      CGM.getOpenMPRuntime().checkAndEmitLastprivateConditional(*this,
                                                                E->getLHS());
    return LV;
  }

  case TEK_Complex:
    return EmitComplexAssignmentLValue(E);

  case TEK_Aggregate:
    return EmitAggExprToLValue(E);
  }
  llvm_unreachable("bad evaluation kind");
}

LValue CodeGenFunction::EmitCallExprLValue(const CallExpr *E) {
  RValue RV = EmitCallExpr(E);

  if (!RV.isScalar())
    return MakeAddrLValue(RV.getAggregateAddress(), E->getType(),
                          AlignmentSource::Decl);

  assert(E->getCallReturnType(getContext())->isReferenceType() &&
         "Can't have a scalar return unless the return type is a "
         "reference type!");

  return MakeNaturalAlignPointeeAddrLValue(RV.getScalarVal(), E->getType());
}

LValue CodeGenFunction::EmitVAArgExprLValue(const VAArgExpr *E) {
  // FIXME: This shouldn't require another copy.
  return EmitAggExprToLValue(E);
}

LValue CodeGenFunction::EmitCXXConstructLValue(const CXXConstructExpr *E) {
  assert(E->getType()->getAsCXXRecordDecl()->hasTrivialDestructor()
         && "binding l-value to type which needs a temporary");
  AggValueSlot Slot = CreateAggTemp(E->getType());
  EmitCXXConstructExpr(E, Slot);
  return MakeAddrLValue(Slot.getAddress(), E->getType(), AlignmentSource::Decl);
}

LValue
CodeGenFunction::EmitCXXTypeidLValue(const CXXTypeidExpr *E) {
  return MakeNaturalAlignRawAddrLValue(EmitCXXTypeidExpr(E), E->getType());
}

Address CodeGenFunction::EmitCXXUuidofExpr(const CXXUuidofExpr *E) {
  return CGM.GetAddrOfMSGuidDecl(E->getGuidDecl())
      .withElementType(ConvertType(E->getType()));
}

LValue CodeGenFunction::EmitCXXUuidofLValue(const CXXUuidofExpr *E) {
  return MakeAddrLValue(EmitCXXUuidofExpr(E), E->getType(),
                        AlignmentSource::Decl);
}

LValue
CodeGenFunction::EmitCXXBindTemporaryLValue(const CXXBindTemporaryExpr *E) {
  AggValueSlot Slot = CreateAggTemp(E->getType(), "temp.lvalue");
  Slot.setExternallyDestructed();
  EmitAggExpr(E->getSubExpr(), Slot);
  EmitCXXTemporary(E->getTemporary(), E->getType(), Slot.getAddress());
  return MakeAddrLValue(Slot.getAddress(), E->getType(), AlignmentSource::Decl);
}

LValue CodeGenFunction::EmitObjCMessageExprLValue(const ObjCMessageExpr *E) {
  RValue RV = EmitObjCMessageExpr(E);

  if (!RV.isScalar())
    return MakeAddrLValue(RV.getAggregateAddress(), E->getType(),
                          AlignmentSource::Decl);

  assert(E->getMethodDecl()->getReturnType()->isReferenceType() &&
         "Can't have a scalar return unless the return type is a "
         "reference type!");

  return MakeNaturalAlignPointeeAddrLValue(RV.getScalarVal(), E->getType());
}

LValue CodeGenFunction::EmitObjCSelectorLValue(const ObjCSelectorExpr *E) {
  Address V =
    CGM.getObjCRuntime().GetAddrOfSelector(*this, E->getSelector());
  return MakeAddrLValue(V, E->getType(), AlignmentSource::Decl);
}

llvm::Value *CodeGenFunction::EmitIvarOffset(const ObjCInterfaceDecl *Interface,
                                             const ObjCIvarDecl *Ivar) {
  return CGM.getObjCRuntime().EmitIvarOffset(*this, Interface, Ivar);
}

llvm::Value *
CodeGenFunction::EmitIvarOffsetAsPointerDiff(const ObjCInterfaceDecl *Interface,
                                             const ObjCIvarDecl *Ivar) {
  llvm::Value *OffsetValue = EmitIvarOffset(Interface, Ivar);
  QualType PointerDiffType = getContext().getPointerDiffType();
  return Builder.CreateZExtOrTrunc(OffsetValue,
                                   getTypes().ConvertType(PointerDiffType));
}

LValue CodeGenFunction::EmitLValueForIvar(QualType ObjectTy,
                                          llvm::Value *BaseValue,
                                          const ObjCIvarDecl *Ivar,
                                          unsigned CVRQualifiers) {
  return CGM.getObjCRuntime().EmitObjCValueForIvar(*this, ObjectTy, BaseValue,
                                                   Ivar, CVRQualifiers);
}

LValue CodeGenFunction::EmitObjCIvarRefLValue(const ObjCIvarRefExpr *E) {
  // FIXME: A lot of the code below could be shared with EmitMemberExpr.
  llvm::Value *BaseValue = nullptr;
  const Expr *BaseExpr = E->getBase();
  Qualifiers BaseQuals;
  QualType ObjectTy;
  if (E->isArrow()) {
    BaseValue = EmitScalarExpr(BaseExpr);
    ObjectTy = BaseExpr->getType()->getPointeeType();
    BaseQuals = ObjectTy.getQualifiers();
  } else {
    LValue BaseLV = EmitLValue(BaseExpr);
    BaseValue = BaseLV.getPointer(*this);
    ObjectTy = BaseExpr->getType();
    BaseQuals = ObjectTy.getQualifiers();
  }

  LValue LV =
    EmitLValueForIvar(ObjectTy, BaseValue, E->getDecl(),
                      BaseQuals.getCVRQualifiers());
  setObjCGCLValueClass(getContext(), E, LV);
  return LV;
}

LValue CodeGenFunction::EmitStmtExprLValue(const StmtExpr *E) {
  // Can only get l-value for message expression returning aggregate type
  RValue RV = EmitAnyExprToTemp(E);
  return MakeAddrLValue(RV.getAggregateAddress(), E->getType(),
                        AlignmentSource::Decl);
}

RValue CodeGenFunction::EmitCall(QualType CalleeType, const CGCallee &OrigCallee,
                                 const CallExpr *E, ReturnValueSlot ReturnValue,
                                 llvm::Value *Chain) {
  // Get the actual function type. The callee type will always be a pointer to
  // function type or a block pointer type.
  assert(CalleeType->isFunctionPointerType() &&
         "Call must have function pointer type!");

  const Decl *TargetDecl =
      OrigCallee.getAbstractInfo().getCalleeDecl().getDecl();

  assert((!isa_and_present<FunctionDecl>(TargetDecl) ||
          !cast<FunctionDecl>(TargetDecl)->isImmediateFunction()) &&
         "trying to emit a call to an immediate function");

  CalleeType = getContext().getCanonicalType(CalleeType);

  auto PointeeType = cast<PointerType>(CalleeType)->getPointeeType();

  CGCallee Callee = OrigCallee;

  if (SanOpts.has(SanitizerKind::Function) &&
      (!TargetDecl || !isa<FunctionDecl>(TargetDecl)) &&
      !isa<FunctionNoProtoType>(PointeeType)) {
    if (llvm::Constant *PrefixSig =
            CGM.getTargetCodeGenInfo().getUBSanFunctionSignature(CGM)) {
      SanitizerScope SanScope(this);
      auto *TypeHash = getUBSanFunctionTypeHash(PointeeType);

      llvm::Type *PrefixSigType = PrefixSig->getType();
      llvm::StructType *PrefixStructTy = llvm::StructType::get(
          CGM.getLLVMContext(), {PrefixSigType, Int32Ty}, /*isPacked=*/true);

      llvm::Value *CalleePtr = Callee.getFunctionPointer();

      // On 32-bit Arm, the low bit of a function pointer indicates whether
      // it's using the Arm or Thumb instruction set. The actual first
      // instruction lives at the same address either way, so we must clear
      // that low bit before using the function address to find the prefix
      // structure.
      //
      // This applies to both Arm and Thumb target triples, because
      // either one could be used in an interworking context where it
      // might be passed function pointers of both types.
      llvm::Value *AlignedCalleePtr;
      if (CGM.getTriple().isARM() || CGM.getTriple().isThumb()) {
        llvm::Value *CalleeAddress =
            Builder.CreatePtrToInt(CalleePtr, IntPtrTy);
        llvm::Value *Mask = llvm::ConstantInt::get(IntPtrTy, ~1);
        llvm::Value *AlignedCalleeAddress =
            Builder.CreateAnd(CalleeAddress, Mask);
        AlignedCalleePtr =
            Builder.CreateIntToPtr(AlignedCalleeAddress, CalleePtr->getType());
      } else {
        AlignedCalleePtr = CalleePtr;
      }

      llvm::Value *CalleePrefixStruct = AlignedCalleePtr;
      llvm::Value *CalleeSigPtr =
          Builder.CreateConstGEP2_32(PrefixStructTy, CalleePrefixStruct, -1, 0);
      llvm::Value *CalleeSig =
          Builder.CreateAlignedLoad(PrefixSigType, CalleeSigPtr, getIntAlign());
      llvm::Value *CalleeSigMatch = Builder.CreateICmpEQ(CalleeSig, PrefixSig);

      llvm::BasicBlock *Cont = createBasicBlock("cont");
      llvm::BasicBlock *TypeCheck = createBasicBlock("typecheck");
      Builder.CreateCondBr(CalleeSigMatch, TypeCheck, Cont);

      EmitBlock(TypeCheck);
      llvm::Value *CalleeTypeHash = Builder.CreateAlignedLoad(
          Int32Ty,
          Builder.CreateConstGEP2_32(PrefixStructTy, CalleePrefixStruct, -1, 1),
          getPointerAlign());
      llvm::Value *CalleeTypeHashMatch =
          Builder.CreateICmpEQ(CalleeTypeHash, TypeHash);
      llvm::Constant *StaticData[] = {EmitCheckSourceLocation(E->getBeginLoc()),
                                      EmitCheckTypeDescriptor(CalleeType)};
      EmitCheck(std::make_pair(CalleeTypeHashMatch, SanitizerKind::Function),
                SanitizerHandler::FunctionTypeMismatch, StaticData,
                {CalleePtr});

      Builder.CreateBr(Cont);
      EmitBlock(Cont);
    }
  }

  const auto *FnType = cast<FunctionType>(PointeeType);

  // If we are checking indirect calls and this call is indirect, check that the
  // function pointer is a member of the bit set for the function type.
  if (SanOpts.has(SanitizerKind::CFIICall) &&
      (!TargetDecl || !isa<FunctionDecl>(TargetDecl))) {
    SanitizerScope SanScope(this);
    EmitSanitizerStatReport(llvm::SanStat_CFI_ICall);

    llvm::Metadata *MD;
    if (CGM.getCodeGenOpts().SanitizeCfiICallGeneralizePointers)
      MD = CGM.CreateMetadataIdentifierGeneralized(QualType(FnType, 0));
    else
      MD = CGM.CreateMetadataIdentifierForType(QualType(FnType, 0));

    llvm::Value *TypeId = llvm::MetadataAsValue::get(getLLVMContext(), MD);

    llvm::Value *CalleePtr = Callee.getFunctionPointer();
    llvm::Value *TypeTest = Builder.CreateCall(
        CGM.getIntrinsic(llvm::Intrinsic::type_test), {CalleePtr, TypeId});

    auto CrossDsoTypeId = CGM.CreateCrossDsoCfiTypeId(MD);
    llvm::Constant *StaticData[] = {
        llvm::ConstantInt::get(Int8Ty, CFITCK_ICall),
        EmitCheckSourceLocation(E->getBeginLoc()),
        EmitCheckTypeDescriptor(QualType(FnType, 0)),
    };
    if (CGM.getCodeGenOpts().SanitizeCfiCrossDso && CrossDsoTypeId) {
      EmitCfiSlowPathCheck(SanitizerKind::CFIICall, TypeTest, CrossDsoTypeId,
                           CalleePtr, StaticData);
    } else {
      EmitCheck(std::make_pair(TypeTest, SanitizerKind::CFIICall),
                SanitizerHandler::CFICheckFail, StaticData,
                {CalleePtr, llvm::UndefValue::get(IntPtrTy)});
    }
  }

  CallArgList Args;
  if (Chain)
    Args.add(RValue::get(Chain), CGM.getContext().VoidPtrTy);

  // C++17 requires that we evaluate arguments to a call using assignment syntax
  // right-to-left, and that we evaluate arguments to certain other operators
  // left-to-right. Note that we allow this to override the order dictated by
  // the calling convention on the MS ABI, which means that parameter
  // destruction order is not necessarily reverse construction order.
  // FIXME: Revisit this based on C++ committee response to unimplementability.
  EvaluationOrder Order = EvaluationOrder::Default;
  bool StaticOperator = false;
  if (auto *OCE = dyn_cast<CXXOperatorCallExpr>(E)) {
    if (OCE->isAssignmentOp())
      Order = EvaluationOrder::ForceRightToLeft;
    else {
      switch (OCE->getOperator()) {
      case OO_LessLess:
      case OO_GreaterGreater:
      case OO_AmpAmp:
      case OO_PipePipe:
      case OO_Comma:
      case OO_ArrowStar:
        Order = EvaluationOrder::ForceLeftToRight;
        break;
      default:
        break;
      }
    }

    if (const auto *MD =
            dyn_cast_if_present<CXXMethodDecl>(OCE->getCalleeDecl());
        MD && MD->isStatic())
      StaticOperator = true;
  }

  auto Arguments = E->arguments();
  if (StaticOperator) {
    // If we're calling a static operator, we need to emit the object argument
    // and ignore it.
    EmitIgnoredExpr(E->getArg(0));
    Arguments = drop_begin(Arguments, 1);
  }
  EmitCallArgs(Args, dyn_cast<FunctionProtoType>(FnType), Arguments,
               E->getDirectCallee(), /*ParamsToSkip=*/0, Order);

  const CGFunctionInfo &FnInfo = CGM.getTypes().arrangeFreeFunctionCall(
      Args, FnType, /*ChainCall=*/Chain);

  // C99 6.5.2.2p6:
  //   If the expression that denotes the called function has a type
  //   that does not include a prototype, [the default argument
  //   promotions are performed]. If the number of arguments does not
  //   equal the number of parameters, the behavior is undefined. If
  //   the function is defined with a type that includes a prototype,
  //   and either the prototype ends with an ellipsis (, ...) or the
  //   types of the arguments after promotion are not compatible with
  //   the types of the parameters, the behavior is undefined. If the
  //   function is defined with a type that does not include a
  //   prototype, and the types of the arguments after promotion are
  //   not compatible with those of the parameters after promotion,
  //   the behavior is undefined [except in some trivial cases].
  // That is, in the general case, we should assume that a call
  // through an unprototyped function type works like a *non-variadic*
  // call.  The way we make this work is to cast to the exact type
  // of the promoted arguments.
  //
  // Chain calls use this same code path to add the invisible chain parameter
  // to the function type.
  if (isa<FunctionNoProtoType>(FnType) || Chain) {
    llvm::Type *CalleeTy = getTypes().GetFunctionType(FnInfo);
    int AS = Callee.getFunctionPointer()->getType()->getPointerAddressSpace();
    CalleeTy = CalleeTy->getPointerTo(AS);

    llvm::Value *CalleePtr = Callee.getFunctionPointer();
    CalleePtr = Builder.CreateBitCast(CalleePtr, CalleeTy, "callee.knr.cast");
    Callee.setFunctionPointer(CalleePtr);
  }

  // HIP function pointer contains kernel handle when it is used in triple
  // chevron. The kernel stub needs to be loaded from kernel handle and used
  // as callee.
  if (CGM.getLangOpts().HIP && !CGM.getLangOpts().CUDAIsDevice &&
      isa<CUDAKernelCallExpr>(E) &&
      (!TargetDecl || !isa<FunctionDecl>(TargetDecl))) {
    llvm::Value *Handle = Callee.getFunctionPointer();
    auto *Stub = Builder.CreateLoad(
        Address(Handle, Handle->getType(), CGM.getPointerAlign()));
    Callee.setFunctionPointer(Stub);
  }
  llvm::CallBase *CallOrInvoke = nullptr;
  RValue Call = EmitCall(FnInfo, Callee, ReturnValue, Args, &CallOrInvoke,
                         E == MustTailCall, E->getExprLoc());

  // Generate function declaration DISuprogram in order to be used
  // in debug info about call sites.
  if (CGDebugInfo *DI = getDebugInfo()) {
    if (auto *CalleeDecl = dyn_cast_or_null<FunctionDecl>(TargetDecl)) {
      FunctionArgList Args;
      QualType ResTy = BuildFunctionArgList(CalleeDecl, Args);
      DI->EmitFuncDeclForCallSite(CallOrInvoke,
                                  DI->getFunctionType(CalleeDecl, ResTy, Args),
                                  CalleeDecl);
    }
  }

  return Call;
}

LValue CodeGenFunction::
EmitPointerToDataMemberBinaryExpr(const BinaryOperator *E) {
  Address BaseAddr = Address::invalid();
  if (E->getOpcode() == BO_PtrMemI) {
    BaseAddr = EmitPointerWithAlignment(E->getLHS());
  } else {
    BaseAddr = EmitLValue(E->getLHS()).getAddress();
  }

  llvm::Value *OffsetV = EmitScalarExpr(E->getRHS());
  const auto *MPT = E->getRHS()->getType()->castAs<MemberPointerType>();

  LValueBaseInfo BaseInfo;
  TBAAAccessInfo TBAAInfo;
  Address MemberAddr =
    EmitCXXMemberDataPointerAddress(E, BaseAddr, OffsetV, MPT, &BaseInfo,
                                    &TBAAInfo);

  return MakeAddrLValue(MemberAddr, MPT->getPointeeType(), BaseInfo, TBAAInfo);
}

/// Given the address of a temporary variable, produce an r-value of
/// its type.
RValue CodeGenFunction::convertTempToRValue(Address addr,
                                            QualType type,
                                            SourceLocation loc) {
  LValue lvalue = MakeAddrLValue(addr, type, AlignmentSource::Decl);
  switch (getEvaluationKind(type)) {
  case TEK_Complex:
    return RValue::getComplex(EmitLoadOfComplex(lvalue, loc));
  case TEK_Aggregate:
    return lvalue.asAggregateRValue();
  case TEK_Scalar:
    return RValue::get(EmitLoadOfScalar(lvalue, loc));
  }
  llvm_unreachable("bad evaluation kind");
}

void CodeGenFunction::SetFPAccuracy(llvm::Value *Val, float Accuracy) {
  assert(Val->getType()->isFPOrFPVectorTy());
  if (Accuracy == 0.0 || !isa<llvm::Instruction>(Val))
    return;

  llvm::MDBuilder MDHelper(getLLVMContext());
  llvm::MDNode *Node = MDHelper.createFPMath(Accuracy);

  cast<llvm::Instruction>(Val)->setMetadata(llvm::LLVMContext::MD_fpmath, Node);
}

void CodeGenFunction::SetSqrtFPAccuracy(llvm::Value *Val) {
  llvm::Type *EltTy = Val->getType()->getScalarType();
  if (!EltTy->isFloatTy())
    return;

  if ((getLangOpts().OpenCL &&
       !CGM.getCodeGenOpts().OpenCLCorrectlyRoundedDivSqrt) ||
      (getLangOpts().HIP && getLangOpts().CUDAIsDevice &&
       !CGM.getCodeGenOpts().HIPCorrectlyRoundedDivSqrt)) {
    // OpenCL v1.1 s7.4: minimum accuracy of single precision / is 3ulp
    //
    // OpenCL v1.2 s5.6.4.2: The -cl-fp32-correctly-rounded-divide-sqrt
    // build option allows an application to specify that single precision
    // floating-point divide (x/y and 1/x) and sqrt used in the program
    // source are correctly rounded.
    //
    // TODO: CUDA has a prec-sqrt flag
    SetFPAccuracy(Val, 3.0f);
  }
}

void CodeGenFunction::SetDivFPAccuracy(llvm::Value *Val) {
  llvm::Type *EltTy = Val->getType()->getScalarType();
  if (!EltTy->isFloatTy())
    return;

  if ((getLangOpts().OpenCL &&
       !CGM.getCodeGenOpts().OpenCLCorrectlyRoundedDivSqrt) ||
      (getLangOpts().HIP && getLangOpts().CUDAIsDevice &&
       !CGM.getCodeGenOpts().HIPCorrectlyRoundedDivSqrt)) {
    // OpenCL v1.1 s7.4: minimum accuracy of single precision / is 2.5ulp
    //
    // OpenCL v1.2 s5.6.4.2: The -cl-fp32-correctly-rounded-divide-sqrt
    // build option allows an application to specify that single precision
    // floating-point divide (x/y and 1/x) and sqrt used in the program
    // source are correctly rounded.
    //
    // TODO: CUDA has a prec-div flag
    SetFPAccuracy(Val, 2.5f);
  }
}

namespace {
  struct LValueOrRValue {
    LValue LV;
    RValue RV;
  };
}

static LValueOrRValue emitPseudoObjectExpr(CodeGenFunction &CGF,
                                           const PseudoObjectExpr *E,
                                           bool forLValue,
                                           AggValueSlot slot) {
  SmallVector<CodeGenFunction::OpaqueValueMappingData, 4> opaques;

  // Find the result expression, if any.
  const Expr *resultExpr = E->getResultExpr();
  LValueOrRValue result;

  for (PseudoObjectExpr::const_semantics_iterator
         i = E->semantics_begin(), e = E->semantics_end(); i != e; ++i) {
    const Expr *semantic = *i;

    // If this semantic expression is an opaque value, bind it
    // to the result of its source expression.
    if (const auto *ov = dyn_cast<OpaqueValueExpr>(semantic)) {
      // Skip unique OVEs.
      if (ov->isUnique()) {
        assert(ov != resultExpr &&
               "A unique OVE cannot be used as the result expression");
        continue;
      }

      // If this is the result expression, we may need to evaluate
      // directly into the slot.
      typedef CodeGenFunction::OpaqueValueMappingData OVMA;
      OVMA opaqueData;
      if (ov == resultExpr && ov->isPRValue() && !forLValue &&
          CodeGenFunction::hasAggregateEvaluationKind(ov->getType())) {
        CGF.EmitAggExpr(ov->getSourceExpr(), slot);
        LValue LV = CGF.MakeAddrLValue(slot.getAddress(), ov->getType(),
                                       AlignmentSource::Decl);
        opaqueData = OVMA::bind(CGF, ov, LV);
        result.RV = slot.asRValue();

      // Otherwise, emit as normal.
      } else {
        opaqueData = OVMA::bind(CGF, ov, ov->getSourceExpr());

        // If this is the result, also evaluate the result now.
        if (ov == resultExpr) {
          if (forLValue)
            result.LV = CGF.EmitLValue(ov);
          else
            result.RV = CGF.EmitAnyExpr(ov, slot);
        }
      }

      opaques.push_back(opaqueData);

    // Otherwise, if the expression is the result, evaluate it
    // and remember the result.
    } else if (semantic == resultExpr) {
      if (forLValue)
        result.LV = CGF.EmitLValue(semantic);
      else
        result.RV = CGF.EmitAnyExpr(semantic, slot);

    // Otherwise, evaluate the expression in an ignored context.
    } else {
      CGF.EmitIgnoredExpr(semantic);
    }
  }

  // Unbind all the opaques now.
  for (unsigned i = 0, e = opaques.size(); i != e; ++i)
    opaques[i].unbind(CGF);

  return result;
}

RValue CodeGenFunction::EmitPseudoObjectRValue(const PseudoObjectExpr *E,
                                               AggValueSlot slot) {
  return emitPseudoObjectExpr(*this, E, false, slot).RV;
}

LValue CodeGenFunction::EmitPseudoObjectLValue(const PseudoObjectExpr *E) {
  return emitPseudoObjectExpr(*this, E, true, AggValueSlot::ignored()).LV;
}<|MERGE_RESOLUTION|>--- conflicted
+++ resolved
@@ -120,7 +120,7 @@
     Alloca = Builder.CreateAlloca(Ty, ArraySize, Name);
   else
     Alloca = new llvm::AllocaInst(Ty, CGM.getDataLayout().getAllocaAddrSpace(),
-                                  ArraySize, Name, AllocaInsertPt);
+                                  ArraySize, Name, &*AllocaInsertPt);
   if (Allocas) {
     Allocas->Add(Alloca);
   }
@@ -650,16 +650,13 @@
       ->getZExtValue();
 }
 
-/// Emit the hash_16_bytes function from include/llvm/ADT/Hashing.h.
-static llvm::Value *emitHash16Bytes(CGBuilderTy &Builder, llvm::Value *Low,
-                                    llvm::Value *High) {
-  llvm::Value *KMul = Builder.getInt64(0x9ddfea08eb382d69ULL);
-  llvm::Value *K47 = Builder.getInt64(47);
-  llvm::Value *A0 = Builder.CreateMul(Builder.CreateXor(Low, High), KMul);
-  llvm::Value *A1 = Builder.CreateXor(Builder.CreateLShr(A0, K47), A0);
-  llvm::Value *B0 = Builder.CreateMul(Builder.CreateXor(High, A1), KMul);
-  llvm::Value *B1 = Builder.CreateXor(Builder.CreateLShr(B0, K47), B0);
-  return Builder.CreateMul(B1, KMul);
+static llvm::Value *emitHashMix(CGBuilderTy &Builder, llvm::Value *Acc,
+                                llvm::Value *Ptr) {
+  llvm::Value *A0 =
+      Builder.CreateMul(Ptr, Builder.getInt64(0xbf58476d1ce4e5b9u));
+  llvm::Value *A1 =
+      Builder.CreateXor(A0, Builder.CreateLShr(A0, Builder.getInt64(31)));
+  return Builder.CreateXor(Acc, A1);
 }
 
 bool CodeGenFunction::isNullPointerAllowed(TypeCheckKind TCK) {
@@ -821,11 +818,7 @@
       EmitBlock(VptrNotNull);
     }
 
-    // Compute a hash of the mangled name of the type.
-    //
-    // FIXME: This is not guaranteed to be deterministic! Move to a
-    //        fingerprinting mechanism once LLVM provides one. For the time
-    //        being the implementation happens to be deterministic.
+    // Compute a deterministic hash of the mangled name of the type.
     SmallString<64> MangledName;
     llvm::raw_svector_ostream Out(MangledName);
     CGM.getCXXABI().getMangleContext().mangleCXXRTTI(Ty.getUnqualifiedType(),
@@ -834,17 +827,6 @@
     // Contained in NoSanitizeList based on the mangled type.
     if (!CGM.getContext().getNoSanitizeList().containsType(SanitizerKind::Vptr,
                                                            Out.str())) {
-<<<<<<< HEAD
-      llvm::hash_code TypeHash = hash_value(Out.str());
-
-      // Load the vptr, and compute hash_16_bytes(TypeHash, vptr).
-      llvm::Value *Low = llvm::ConstantInt::get(Int64Ty, TypeHash);
-      Address VPtrAddr(Ptr, IntPtrTy, getPointerAlign());
-      llvm::Value *VPtrVal = Builder.CreateLoad(VPtrAddr);
-      llvm::Value *High = Builder.CreateZExt(VPtrVal, Int64Ty);
-
-      llvm::Value *Hash = emitHash16Bytes(Builder, Low, High);
-=======
       // Load the vptr, and mix it with TypeHash.
       llvm::Value *TypeHash =
           llvm::ConstantInt::get(Int64Ty, xxh3_64bits(Out.str()));
@@ -858,7 +840,6 @@
 
       llvm::Value *Hash =
           emitHashMix(Builder, TypeHash, Builder.CreateZExt(VPtrVal, Int64Ty));
->>>>>>> 4ae23bcc
       Hash = Builder.CreateTrunc(Hash, IntPtrTy);
 
       // Look the hash up in our cache.
@@ -2177,6 +2158,21 @@
   return RValue::get(CGF.EmitLoadOfScalar(LV, Loc));
 }
 
+RValue CodeGenFunction::EmitLoadOfAnyValue(LValue LV, AggValueSlot Slot,
+                                           SourceLocation Loc) {
+  QualType Ty = LV.getType();
+  switch (getEvaluationKind(Ty)) {
+  case TEK_Scalar:
+    return EmitLoadOfLValue(LV, Loc);
+  case TEK_Complex:
+    return RValue::getComplex(EmitLoadOfComplex(LV, Loc));
+  case TEK_Aggregate:
+    EmitAggFinalDestCopy(Ty, Slot, LV, EVK_NonRValue);
+    return Slot.asRValue();
+  }
+  llvm_unreachable("bad evaluation kind");
+}
+
 /// EmitLoadOfLValue - Given an expression that represents a value lvalue, this
 /// method emits the address of the lvalue, then loads the result as an rvalue,
 /// returning the rvalue.
@@ -3587,9 +3583,8 @@
   llvm::BasicBlock *Handlers = createBasicBlock("handler." + CheckName);
   llvm::Instruction *Branch = Builder.CreateCondBr(JointCond, Cont, Handlers);
   // Give hint that we very much don't expect to execute the handler
-  // Value chosen to match UR_NONTAKEN_WEIGHT, see BranchProbabilityInfo.cpp
   llvm::MDBuilder MDHelper(getLLVMContext());
-  llvm::MDNode *Node = MDHelper.createBranchWeights((1U << 20) - 1, 1);
+  llvm::MDNode *Node = MDHelper.createLikelyBranchWeights();
   Branch->setMetadata(llvm::LLVMContext::MD_prof, Node);
   EmitBlock(Handlers);
 
@@ -3657,7 +3652,7 @@
   llvm::BranchInst *BI = Builder.CreateCondBr(Cond, Cont, CheckBB);
 
   llvm::MDBuilder MDHelper(getLLVMContext());
-  llvm::MDNode *Node = MDHelper.createBranchWeights((1U << 20) - 1, 1);
+  llvm::MDNode *Node = MDHelper.createLikelyBranchWeights();
   BI->setMetadata(llvm::LLVMContext::MD_prof, Node);
 
   EmitBlock(CheckBB);
