//===------- Interp.cpp - Interpreter for the constexpr VM ------*- C++ -*-===//
//
// Part of the LLVM Project, under the Apache License v2.0 with LLVM Exceptions.
// See https://llvm.org/LICENSE.txt for license information.
// SPDX-License-Identifier: Apache-2.0 WITH LLVM-exception
//
//===----------------------------------------------------------------------===//

#include "Interp.h"
#include "Function.h"
#include "InterpFrame.h"
#include "InterpShared.h"
#include "InterpStack.h"
#include "Opcode.h"
#include "PrimType.h"
#include "Program.h"
#include "State.h"
#include "clang/AST/ASTContext.h"
#include "clang/AST/ASTDiagnostic.h"
#include "clang/AST/CXXInheritance.h"
#include "clang/AST/DeclObjC.h"
#include "clang/AST/Expr.h"
#include "clang/AST/ExprCXX.h"
#include "clang/Basic/DiagnosticSema.h"
#include "clang/Basic/TargetInfo.h"
#include "llvm/ADT/APSInt.h"
#include "llvm/ADT/StringExtras.h"
#include <limits>
#include <vector>

using namespace clang;
using namespace clang::interp;

static bool RetValue(InterpState &S, CodePtr &Pt, APValue &Result) {
  llvm::report_fatal_error("Interpreter cannot return values");
}

//===----------------------------------------------------------------------===//
// Jmp, Jt, Jf
//===----------------------------------------------------------------------===//

static bool Jmp(InterpState &S, CodePtr &PC, int32_t Offset) {
  PC += Offset;
  return true;
}

static bool Jt(InterpState &S, CodePtr &PC, int32_t Offset) {
  if (S.Stk.pop<bool>()) {
    PC += Offset;
  }
  return true;
}

static bool Jf(InterpState &S, CodePtr &PC, int32_t Offset) {
  if (!S.Stk.pop<bool>()) {
    PC += Offset;
  }
  return true;
}

static void diagnoseMissingInitializer(InterpState &S, CodePtr OpPC,
                                       const ValueDecl *VD) {
  const SourceInfo &E = S.Current->getSource(OpPC);
  S.FFDiag(E, diag::note_constexpr_var_init_unknown, 1) << VD;
  S.Note(VD->getLocation(), diag::note_declared_at) << VD->getSourceRange();
}

static void diagnoseNonConstVariable(InterpState &S, CodePtr OpPC,
                                     const ValueDecl *VD);
static bool diagnoseUnknownDecl(InterpState &S, CodePtr OpPC,
                                const ValueDecl *D) {
  const SourceInfo &E = S.Current->getSource(OpPC);

  if (isa<ParmVarDecl>(D)) {
    if (S.getLangOpts().CPlusPlus11) {
      S.FFDiag(E, diag::note_constexpr_function_param_value_unknown) << D;
      S.Note(D->getLocation(), diag::note_declared_at) << D->getSourceRange();
    } else {
      S.FFDiag(E);
    }
    return false;
  }

  if (!D->getType().isConstQualified())
    diagnoseNonConstVariable(S, OpPC, D);
  else if (const auto *VD = dyn_cast<VarDecl>(D);
           VD && !VD->getAnyInitializer())
    diagnoseMissingInitializer(S, OpPC, VD);

  return false;
}

static void diagnoseNonConstVariable(InterpState &S, CodePtr OpPC,
                                     const ValueDecl *VD) {
  const SourceInfo &Loc = S.Current->getSource(OpPC);
  if (!S.getLangOpts().CPlusPlus) {
    S.FFDiag(Loc);
    return;
  }

  if (const auto *VarD = dyn_cast<VarDecl>(VD);
      VarD && VarD->getType().isConstQualified() &&
      !VarD->getAnyInitializer()) {
    diagnoseMissingInitializer(S, OpPC, VD);
    return;
  }

  // Rather random, but this is to match the diagnostic output of the current
  // interpreter.
  if (isa<ObjCIvarDecl>(VD))
    return;

  if (VD->getType()->isIntegralOrEnumerationType()) {
    S.FFDiag(Loc, diag::note_constexpr_ltor_non_const_int, 1) << VD;
    S.Note(VD->getLocation(), diag::note_declared_at);
    return;
  }

  S.FFDiag(Loc,
           S.getLangOpts().CPlusPlus11 ? diag::note_constexpr_ltor_non_constexpr
                                       : diag::note_constexpr_ltor_non_integral,
           1)
      << VD << VD->getType();
  S.Note(VD->getLocation(), diag::note_declared_at);
}

static bool CheckActive(InterpState &S, CodePtr OpPC, const Pointer &Ptr,
                        AccessKinds AK) {
  if (Ptr.isActive())
    return true;

  assert(Ptr.inUnion());
  assert(Ptr.isField() && Ptr.getField());

  Pointer U = Ptr.getBase();
  Pointer C = Ptr;
  while (!U.isRoot() && U.inUnion() && !U.isActive()) {
    if (U.getField())
      C = U;
    U = U.getBase();
  }
  assert(C.isField());

  // Get the inactive field descriptor.
  const FieldDecl *InactiveField = C.getField();
  assert(InactiveField);

  // Consider:
  // union U {
  //   struct {
  //     int x;
  //     int y;
  //   } a;
  // }
  //
  // When activating x, we will also activate a. If we now try to read
  // from y, we will get to CheckActive, because y is not active. In that
  // case, our U will be a (not a union). We return here and let later code
  // handle this.
  if (!U.getFieldDesc()->isUnion())
    return true;

  // Find the active field of the union.
  const Record *R = U.getRecord();
  assert(R && R->isUnion() && "Not a union");

  const FieldDecl *ActiveField = nullptr;
  for (const Record::Field &F : R->fields()) {
    const Pointer &Field = U.atField(F.Offset);
    if (Field.isActive()) {
      ActiveField = Field.getField();
      break;
    }
  }

  const SourceInfo &Loc = S.Current->getSource(OpPC);
  S.FFDiag(Loc, diag::note_constexpr_access_inactive_union_member)
      << AK << InactiveField << !ActiveField << ActiveField;
  return false;
}

static bool CheckTemporary(InterpState &S, CodePtr OpPC, const Pointer &Ptr,
                           AccessKinds AK) {
  if (auto ID = Ptr.getDeclID()) {
    if (!Ptr.isStaticTemporary())
      return true;

    const auto *MTE = dyn_cast_if_present<MaterializeTemporaryExpr>(
        Ptr.getDeclDesc()->asExpr());
    if (!MTE)
      return true;

    // FIXME(perf): Since we do this check on every Load from a static
    // temporary, it might make sense to cache the value of the
    // isUsableInConstantExpressions call.
    if (!MTE->isUsableInConstantExpressions(S.getASTContext()) &&
        Ptr.block()->getEvalID() != S.Ctx.getEvalID()) {
      const SourceInfo &E = S.Current->getSource(OpPC);
      S.FFDiag(E, diag::note_constexpr_access_static_temporary, 1) << AK;
      S.Note(Ptr.getDeclLoc(), diag::note_constexpr_temporary_here);
      return false;
    }
  }
  return true;
}

static bool CheckGlobal(InterpState &S, CodePtr OpPC, const Pointer &Ptr) {
  if (auto ID = Ptr.getDeclID()) {
    if (!Ptr.isStatic())
      return true;

    if (S.P.getCurrentDecl() == ID)
      return true;

    S.FFDiag(S.Current->getLocation(OpPC), diag::note_constexpr_modify_global);
    return false;
  }
  return true;
}

namespace clang {
namespace interp {
static void popArg(InterpState &S, const Expr *Arg) {
  PrimType Ty = S.getContext().classify(Arg).value_or(PT_Ptr);
  TYPE_SWITCH(Ty, S.Stk.discard<T>());
}

void cleanupAfterFunctionCall(InterpState &S, CodePtr OpPC,
                              const Function *Func) {
  assert(S.Current);
  assert(Func);

  if (Func->isUnevaluatedBuiltin())
    return;

  // Some builtin functions require us to only look at the call site, since
  // the classified parameter types do not match.
  if (unsigned BID = Func->getBuiltinID();
      BID && S.getASTContext().BuiltinInfo.hasCustomTypechecking(BID)) {
    const auto *CE =
        cast<CallExpr>(S.Current->Caller->getExpr(S.Current->getRetPC()));
    for (int32_t I = CE->getNumArgs() - 1; I >= 0; --I) {
      const Expr *A = CE->getArg(I);
      popArg(S, A);
    }
    return;
  }

  if (S.Current->Caller && Func->isVariadic()) {
    // CallExpr we're look for is at the return PC of the current function, i.e.
    // in the caller.
    // This code path should be executed very rarely.
    unsigned NumVarArgs;
    const Expr *const *Args = nullptr;
    unsigned NumArgs = 0;
    const Expr *CallSite = S.Current->Caller->getExpr(S.Current->getRetPC());
    if (const auto *CE = dyn_cast<CallExpr>(CallSite)) {
      Args = CE->getArgs();
      NumArgs = CE->getNumArgs();
    } else if (const auto *CE = dyn_cast<CXXConstructExpr>(CallSite)) {
      Args = CE->getArgs();
      NumArgs = CE->getNumArgs();
    } else
      assert(false && "Can't get arguments from that expression type");

    assert(NumArgs >= Func->getNumWrittenParams());
    NumVarArgs = NumArgs - (Func->getNumWrittenParams() +
                            isa<CXXOperatorCallExpr>(CallSite));
    for (unsigned I = 0; I != NumVarArgs; ++I) {
      const Expr *A = Args[NumArgs - 1 - I];
      popArg(S, A);
    }
  }

  // And in any case, remove the fixed parameters (the non-variadic ones)
  // at the end.
  for (PrimType Ty : Func->args_reverse())
    TYPE_SWITCH(Ty, S.Stk.discard<T>());
}

bool CheckExtern(InterpState &S, CodePtr OpPC, const Pointer &Ptr) {
  if (!Ptr.isExtern())
    return true;

  if (Ptr.isInitialized() ||
      (Ptr.getDeclDesc()->asVarDecl() == S.EvaluatingDecl))
    return true;

  if (!S.checkingPotentialConstantExpression() && S.getLangOpts().CPlusPlus) {
    const auto *VD = Ptr.getDeclDesc()->asValueDecl();
    diagnoseNonConstVariable(S, OpPC, VD);
  }
  return false;
}

bool CheckArray(InterpState &S, CodePtr OpPC, const Pointer &Ptr) {
  if (!Ptr.isUnknownSizeArray())
    return true;
  const SourceInfo &E = S.Current->getSource(OpPC);
  S.FFDiag(E, diag::note_constexpr_unsized_array_indexed);
  return false;
}

bool CheckLive(InterpState &S, CodePtr OpPC, const Pointer &Ptr,
               AccessKinds AK) {
  if (Ptr.isZero()) {
    const auto &Src = S.Current->getSource(OpPC);

    if (Ptr.isField())
      S.FFDiag(Src, diag::note_constexpr_null_subobject) << CSK_Field;
    else
      S.FFDiag(Src, diag::note_constexpr_access_null) << AK;

    return false;
  }

  if (!Ptr.isLive()) {
    const auto &Src = S.Current->getSource(OpPC);

    if (Ptr.isDynamic()) {
      S.FFDiag(Src, diag::note_constexpr_access_deleted_object) << AK;
    } else {
      bool IsTemp = Ptr.isTemporary();
      S.FFDiag(Src, diag::note_constexpr_lifetime_ended, 1) << AK << !IsTemp;

      if (IsTemp)
        S.Note(Ptr.getDeclLoc(), diag::note_constexpr_temporary_here);
      else
        S.Note(Ptr.getDeclLoc(), diag::note_declared_at);
    }

    return false;
  }

  return true;
}

bool CheckConstant(InterpState &S, CodePtr OpPC, const Descriptor *Desc) {
  assert(Desc);

  const auto *D = Desc->asVarDecl();
  if (!D || !D->hasGlobalStorage())
    return true;

  if (D == S.EvaluatingDecl)
    return true;

  if (D->isConstexpr())
    return true;

  QualType T = D->getType();
  bool IsConstant = T.isConstant(S.getASTContext());
  if (T->isIntegralOrEnumerationType()) {
    if (!IsConstant) {
      diagnoseNonConstVariable(S, OpPC, D);
      return false;
    }
    return true;
  }

  if (IsConstant) {
    if (S.getLangOpts().CPlusPlus) {
      S.CCEDiag(S.Current->getLocation(OpPC),
                S.getLangOpts().CPlusPlus11
                    ? diag::note_constexpr_ltor_non_constexpr
                    : diag::note_constexpr_ltor_non_integral,
                1)
          << D << T;
      S.Note(D->getLocation(), diag::note_declared_at);
    } else {
      S.CCEDiag(S.Current->getLocation(OpPC));
    }
    return true;
  }

  if (T->isPointerOrReferenceType()) {
    if (!T->getPointeeType().isConstant(S.getASTContext()) ||
        !S.getLangOpts().CPlusPlus11) {
      diagnoseNonConstVariable(S, OpPC, D);
      return false;
    }
    return true;
  }

  diagnoseNonConstVariable(S, OpPC, D);
  return false;
}

static bool CheckConstant(InterpState &S, CodePtr OpPC, const Pointer &Ptr) {
  if (!Ptr.isBlockPointer())
    return true;
  return CheckConstant(S, OpPC, Ptr.getDeclDesc());
}

bool CheckNull(InterpState &S, CodePtr OpPC, const Pointer &Ptr,
               CheckSubobjectKind CSK) {
  if (!Ptr.isZero())
    return true;
  const SourceInfo &Loc = S.Current->getSource(OpPC);
  S.FFDiag(Loc, diag::note_constexpr_null_subobject)
      << CSK << S.Current->getRange(OpPC);

  return false;
}

bool CheckRange(InterpState &S, CodePtr OpPC, const Pointer &Ptr,
                AccessKinds AK) {
  if (!Ptr.isOnePastEnd())
    return true;
  const SourceInfo &Loc = S.Current->getSource(OpPC);
  S.FFDiag(Loc, diag::note_constexpr_access_past_end)
      << AK << S.Current->getRange(OpPC);
  return false;
}

bool CheckRange(InterpState &S, CodePtr OpPC, const Pointer &Ptr,
                CheckSubobjectKind CSK) {
  if (!Ptr.isElementPastEnd())
    return true;
  const SourceInfo &Loc = S.Current->getSource(OpPC);
  S.FFDiag(Loc, diag::note_constexpr_past_end_subobject)
      << CSK << S.Current->getRange(OpPC);
  return false;
}

bool CheckSubobject(InterpState &S, CodePtr OpPC, const Pointer &Ptr,
                    CheckSubobjectKind CSK) {
  if (!Ptr.isOnePastEnd())
    return true;

  const SourceInfo &Loc = S.Current->getSource(OpPC);
  S.FFDiag(Loc, diag::note_constexpr_past_end_subobject)
      << CSK << S.Current->getRange(OpPC);
  return false;
}

bool CheckDowncast(InterpState &S, CodePtr OpPC, const Pointer &Ptr,
                   uint32_t Offset) {
  uint32_t MinOffset = Ptr.getDeclDesc()->getMetadataSize();
  uint32_t PtrOffset = Ptr.getByteOffset();

  // We subtract Offset from PtrOffset. The result must be at least
  // MinOffset.
  if (Offset < PtrOffset && (PtrOffset - Offset) >= MinOffset)
    return true;

  const auto *E = cast<CastExpr>(S.Current->getExpr(OpPC));
  QualType TargetQT = E->getType()->getPointeeType();
  QualType MostDerivedQT = Ptr.getDeclPtr().getType();

  S.CCEDiag(E, diag::note_constexpr_invalid_downcast)
      << MostDerivedQT << TargetQT;

  return false;
}

bool CheckConst(InterpState &S, CodePtr OpPC, const Pointer &Ptr) {
  assert(Ptr.isLive() && "Pointer is not live");
  if (!Ptr.isConst() || Ptr.isMutable())
    return true;

  // The This pointer is writable in constructors and destructors,
  // even if isConst() returns true.
  // TODO(perf): We could be hitting this code path quite a lot in complex
  // constructors. Is there a better way to do this?
  if (S.Current->getFunction()) {
    for (const InterpFrame *Frame = S.Current; Frame; Frame = Frame->Caller) {
      if (const Function *Func = Frame->getFunction();
          Func && (Func->isConstructor() || Func->isDestructor()) &&
          Ptr.block() == Frame->getThis().block()) {
        return true;
      }
    }
  }

  if (!Ptr.isBlockPointer())
    return false;

  const QualType Ty = Ptr.getType();
  const SourceInfo &Loc = S.Current->getSource(OpPC);
  S.FFDiag(Loc, diag::note_constexpr_modify_const_type) << Ty;
  return false;
}

bool CheckMutable(InterpState &S, CodePtr OpPC, const Pointer &Ptr) {
  assert(Ptr.isLive() && "Pointer is not live");
  if (!Ptr.isMutable())
    return true;

  // In C++14 onwards, it is permitted to read a mutable member whose
  // lifetime began within the evaluation.
  if (S.getLangOpts().CPlusPlus14 &&
      Ptr.block()->getEvalID() == S.Ctx.getEvalID())
    return true;

  const SourceInfo &Loc = S.Current->getSource(OpPC);
  const FieldDecl *Field = Ptr.getField();
  S.FFDiag(Loc, diag::note_constexpr_access_mutable, 1) << AK_Read << Field;
  S.Note(Field->getLocation(), diag::note_declared_at);
  return false;
}

bool CheckVolatile(InterpState &S, CodePtr OpPC, const Pointer &Ptr,
                   AccessKinds AK) {
  assert(Ptr.isLive());

  // FIXME: This check here might be kinda expensive. Maybe it would be better
  // to have another field in InlineDescriptor for this?
  if (!Ptr.isBlockPointer())
    return true;

  QualType PtrType = Ptr.getType();
  if (!PtrType.isVolatileQualified())
    return true;

  const SourceInfo &Loc = S.Current->getSource(OpPC);
  if (S.getLangOpts().CPlusPlus)
    S.FFDiag(Loc, diag::note_constexpr_access_volatile_type) << AK << PtrType;
  else
    S.FFDiag(Loc);
  return false;
}

bool CheckInitialized(InterpState &S, CodePtr OpPC, const Pointer &Ptr,
                      AccessKinds AK) {
  assert(Ptr.isLive());

  if (Ptr.isInitialized())
    return true;

  if (const auto *VD = Ptr.getDeclDesc()->asVarDecl();
      VD && VD->hasGlobalStorage()) {
    const SourceInfo &Loc = S.Current->getSource(OpPC);
    if (VD->getAnyInitializer()) {
      S.FFDiag(Loc, diag::note_constexpr_var_init_non_constant, 1) << VD;
      S.Note(VD->getLocation(), diag::note_declared_at);
    } else {
      diagnoseMissingInitializer(S, OpPC, VD);
    }
    return false;
  }

  if (!S.checkingPotentialConstantExpression()) {
    S.FFDiag(S.Current->getSource(OpPC), diag::note_constexpr_access_uninit)
        << AK << /*uninitialized=*/true << S.Current->getRange(OpPC);
  }
  return false;
}

bool CheckGlobalInitialized(InterpState &S, CodePtr OpPC, const Pointer &Ptr) {
  if (Ptr.isInitialized())
    return true;

  assert(S.getLangOpts().CPlusPlus);
  const auto *VD = cast<VarDecl>(Ptr.getDeclDesc()->asValueDecl());
  if ((!VD->hasConstantInitialization() &&
       VD->mightBeUsableInConstantExpressions(S.getASTContext())) ||
      (S.getLangOpts().OpenCL && !S.getLangOpts().CPlusPlus11 &&
       !VD->hasICEInitializer(S.getASTContext()))) {
    const SourceInfo &Loc = S.Current->getSource(OpPC);
    S.FFDiag(Loc, diag::note_constexpr_var_init_non_constant, 1) << VD;
    S.Note(VD->getLocation(), diag::note_declared_at);
  }
  return false;
}

static bool CheckWeak(InterpState &S, CodePtr OpPC, const Pointer &Ptr) {
  if (!Ptr.isWeak())
    return true;

  const auto *VD = Ptr.getDeclDesc()->asVarDecl();
  assert(VD);
  S.FFDiag(S.Current->getLocation(OpPC), diag::note_constexpr_var_init_weak)
      << VD;
  S.Note(VD->getLocation(), diag::note_declared_at);

  return false;
}

bool CheckLoad(InterpState &S, CodePtr OpPC, const Pointer &Ptr,
               AccessKinds AK) {
  if (!CheckLive(S, OpPC, Ptr, AK))
    return false;
  if (!CheckConstant(S, OpPC, Ptr))
    return false;
  if (!CheckDummy(S, OpPC, Ptr, AK))
    return false;
  if (!CheckExtern(S, OpPC, Ptr))
    return false;
  if (!CheckRange(S, OpPC, Ptr, AK))
    return false;
  if (!CheckActive(S, OpPC, Ptr, AK))
    return false;
  if (!CheckInitialized(S, OpPC, Ptr, AK))
    return false;
  if (!CheckTemporary(S, OpPC, Ptr, AK))
    return false;
  if (!CheckWeak(S, OpPC, Ptr))
    return false;
  if (!CheckMutable(S, OpPC, Ptr))
    return false;
  if (!CheckVolatile(S, OpPC, Ptr, AK))
    return false;
  return true;
}

/// This is not used by any of the opcodes directly. It's used by
/// EvalEmitter to do the final lvalue-to-rvalue conversion.
bool CheckFinalLoad(InterpState &S, CodePtr OpPC, const Pointer &Ptr) {
  if (!CheckLive(S, OpPC, Ptr, AK_Read))
    return false;
  if (!CheckConstant(S, OpPC, Ptr))
    return false;

  if (!CheckDummy(S, OpPC, Ptr, AK_Read))
    return false;
  if (!CheckExtern(S, OpPC, Ptr))
    return false;
  if (!CheckRange(S, OpPC, Ptr, AK_Read))
    return false;
  if (!CheckActive(S, OpPC, Ptr, AK_Read))
    return false;
  if (!CheckInitialized(S, OpPC, Ptr, AK_Read))
    return false;
  if (!CheckTemporary(S, OpPC, Ptr, AK_Read))
    return false;
  if (!CheckWeak(S, OpPC, Ptr))
    return false;
  if (!CheckMutable(S, OpPC, Ptr))
    return false;
  return true;
}

bool CheckStore(InterpState &S, CodePtr OpPC, const Pointer &Ptr) {
  if (!CheckLive(S, OpPC, Ptr, AK_Assign))
    return false;
  if (!CheckDummy(S, OpPC, Ptr, AK_Assign))
    return false;
  if (!CheckExtern(S, OpPC, Ptr))
    return false;
  if (!CheckRange(S, OpPC, Ptr, AK_Assign))
    return false;
  if (!CheckGlobal(S, OpPC, Ptr))
    return false;
  if (!CheckConst(S, OpPC, Ptr))
    return false;
  return true;
}

bool CheckInvoke(InterpState &S, CodePtr OpPC, const Pointer &Ptr) {
  if (!CheckLive(S, OpPC, Ptr, AK_MemberCall))
    return false;
  if (!Ptr.isDummy()) {
    if (!CheckExtern(S, OpPC, Ptr))
      return false;
    if (!CheckRange(S, OpPC, Ptr, AK_MemberCall))
      return false;
  }
  return true;
}

bool CheckInit(InterpState &S, CodePtr OpPC, const Pointer &Ptr) {
  if (!CheckLive(S, OpPC, Ptr, AK_Assign))
    return false;
  if (!CheckRange(S, OpPC, Ptr, AK_Assign))
    return false;
  return true;
}

bool CheckCallable(InterpState &S, CodePtr OpPC, const Function *F) {

  if (F->isVirtual() && !S.getLangOpts().CPlusPlus20) {
    const SourceLocation &Loc = S.Current->getLocation(OpPC);
    S.CCEDiag(Loc, diag::note_constexpr_virtual_call);
    return false;
  }

  if (F->isConstexpr() && F->hasBody() &&
      (F->getDecl()->isConstexpr() || F->getDecl()->hasAttr<MSConstexprAttr>()))
    return true;

  // Implicitly constexpr.
  if (F->isLambdaStaticInvoker())
    return true;

  const SourceLocation &Loc = S.Current->getLocation(OpPC);
  if (S.getLangOpts().CPlusPlus11) {
    const FunctionDecl *DiagDecl = F->getDecl();

    // Invalid decls have been diagnosed before.
    if (DiagDecl->isInvalidDecl())
      return false;

    // If this function is not constexpr because it is an inherited
    // non-constexpr constructor, diagnose that directly.
    const auto *CD = dyn_cast<CXXConstructorDecl>(DiagDecl);
    if (CD && CD->isInheritingConstructor()) {
      const auto *Inherited = CD->getInheritedConstructor().getConstructor();
      if (!Inherited->isConstexpr())
        DiagDecl = CD = Inherited;
    }

    // FIXME: If DiagDecl is an implicitly-declared special member function
    // or an inheriting constructor, we should be much more explicit about why
    // it's not constexpr.
    if (CD && CD->isInheritingConstructor()) {
      S.FFDiag(Loc, diag::note_constexpr_invalid_inhctor, 1)
          << CD->getInheritedConstructor().getConstructor()->getParent();
      S.Note(DiagDecl->getLocation(), diag::note_declared_at);
    } else {
      // Don't emit anything if the function isn't defined and we're checking
      // for a constant expression. It might be defined at the point we're
      // actually calling it.
      bool IsExtern = DiagDecl->getStorageClass() == SC_Extern;
      if (!DiagDecl->isDefined() && !IsExtern && DiagDecl->isConstexpr() &&
          S.checkingPotentialConstantExpression())
        return false;

      // If the declaration is defined, declared 'constexpr' _and_ has a body,
      // the below diagnostic doesn't add anything useful.
      if (DiagDecl->isDefined() && DiagDecl->isConstexpr() &&
          DiagDecl->hasBody())
        return false;

      S.FFDiag(Loc, diag::note_constexpr_invalid_function, 1)
          << DiagDecl->isConstexpr() << (bool)CD << DiagDecl;

      if (DiagDecl->getDefinition())
        S.Note(DiagDecl->getDefinition()->getLocation(),
               diag::note_declared_at);
      else
        S.Note(DiagDecl->getLocation(), diag::note_declared_at);
    }
  } else {
    S.FFDiag(Loc, diag::note_invalid_subexpr_in_const_expr);
  }

  return false;
}

bool CheckCallDepth(InterpState &S, CodePtr OpPC) {
  if ((S.Current->getDepth() + 1) > S.getLangOpts().ConstexprCallDepth) {
    S.FFDiag(S.Current->getSource(OpPC),
             diag::note_constexpr_depth_limit_exceeded)
        << S.getLangOpts().ConstexprCallDepth;
    return false;
  }

  return true;
}

bool CheckThis(InterpState &S, CodePtr OpPC, const Pointer &This) {
  if (!This.isZero())
    return true;

  const SourceInfo &Loc = S.Current->getSource(OpPC);

  bool IsImplicit = false;
  if (const auto *E = dyn_cast_if_present<CXXThisExpr>(Loc.asExpr()))
    IsImplicit = E->isImplicit();

  if (S.getLangOpts().CPlusPlus11)
    S.FFDiag(Loc, diag::note_constexpr_this) << IsImplicit;
  else
    S.FFDiag(Loc);

  return false;
}

bool CheckPure(InterpState &S, CodePtr OpPC, const CXXMethodDecl *MD) {
  if (!MD->isPureVirtual())
    return true;
  const SourceInfo &E = S.Current->getSource(OpPC);
  S.FFDiag(E, diag::note_constexpr_pure_virtual_call, 1) << MD;
  S.Note(MD->getLocation(), diag::note_declared_at);
  return false;
}

bool CheckFloatResult(InterpState &S, CodePtr OpPC, const Floating &Result,
                      APFloat::opStatus Status, FPOptions FPO) {
  // [expr.pre]p4:
  //   If during the evaluation of an expression, the result is not
  //   mathematically defined [...], the behavior is undefined.
  // FIXME: C++ rules require us to not conform to IEEE 754 here.
  if (Result.isNan()) {
    const SourceInfo &E = S.Current->getSource(OpPC);
    S.CCEDiag(E, diag::note_constexpr_float_arithmetic)
        << /*NaN=*/true << S.Current->getRange(OpPC);
    return S.noteUndefinedBehavior();
  }

  // In a constant context, assume that any dynamic rounding mode or FP
  // exception state matches the default floating-point environment.
  if (S.inConstantContext())
    return true;

  if ((Status & APFloat::opInexact) &&
      FPO.getRoundingMode() == llvm::RoundingMode::Dynamic) {
    // Inexact result means that it depends on rounding mode. If the requested
    // mode is dynamic, the evaluation cannot be made in compile time.
    const SourceInfo &E = S.Current->getSource(OpPC);
    S.FFDiag(E, diag::note_constexpr_dynamic_rounding);
    return false;
  }

  if ((Status != APFloat::opOK) &&
      (FPO.getRoundingMode() == llvm::RoundingMode::Dynamic ||
       FPO.getExceptionMode() != LangOptions::FPE_Ignore ||
       FPO.getAllowFEnvAccess())) {
    const SourceInfo &E = S.Current->getSource(OpPC);
    S.FFDiag(E, diag::note_constexpr_float_arithmetic_strict);
    return false;
  }

  if ((Status & APFloat::opStatus::opInvalidOp) &&
      FPO.getExceptionMode() != LangOptions::FPE_Ignore) {
    const SourceInfo &E = S.Current->getSource(OpPC);
    // There is no usefully definable result.
    S.FFDiag(E);
    return false;
  }

  return true;
}

bool CheckDynamicMemoryAllocation(InterpState &S, CodePtr OpPC) {
  if (S.getLangOpts().CPlusPlus20)
    return true;

  const SourceInfo &E = S.Current->getSource(OpPC);
  S.CCEDiag(E, diag::note_constexpr_new);
  return true;
}

bool CheckNewDeleteForms(InterpState &S, CodePtr OpPC,
                         DynamicAllocator::Form AllocForm,
                         DynamicAllocator::Form DeleteForm, const Descriptor *D,
                         const Expr *NewExpr) {
  if (AllocForm == DeleteForm)
    return true;

  QualType TypeToDiagnose;
  // We need to shuffle things around a bit here to get a better diagnostic,
  // because the expression we allocated the block for was of type int*,
  // but we want to get the array size right.
  if (D->isArray()) {
    QualType ElemQT = D->getType()->getPointeeType();
    TypeToDiagnose = S.getASTContext().getConstantArrayType(
        ElemQT, APInt(64, static_cast<uint64_t>(D->getNumElems()), false),
        nullptr, ArraySizeModifier::Normal, 0);
  } else
    TypeToDiagnose = D->getType()->getPointeeType();

  const SourceInfo &E = S.Current->getSource(OpPC);
  S.FFDiag(E, diag::note_constexpr_new_delete_mismatch)
      << static_cast<int>(DeleteForm) << static_cast<int>(AllocForm)
      << TypeToDiagnose;
  S.Note(NewExpr->getExprLoc(), diag::note_constexpr_dynamic_alloc_here)
      << NewExpr->getSourceRange();
  return false;
}

bool CheckDeleteSource(InterpState &S, CodePtr OpPC, const Expr *Source,
                       const Pointer &Ptr) {
  // The two sources we currently allow are new expressions and
  // __builtin_operator_new calls.
  if (isa_and_nonnull<CXXNewExpr>(Source))
    return true;
  if (const CallExpr *CE = dyn_cast_if_present<CallExpr>(Source);
      CE && CE->getBuiltinCallee() == Builtin::BI__builtin_operator_new)
    return true;

  // Whatever this is, we didn't heap allocate it.
  const SourceInfo &Loc = S.Current->getSource(OpPC);
  S.FFDiag(Loc, diag::note_constexpr_delete_not_heap_alloc)
      << Ptr.toDiagnosticString(S.getASTContext());

  if (Ptr.isTemporary())
    S.Note(Ptr.getDeclLoc(), diag::note_constexpr_temporary_here);
  else
    S.Note(Ptr.getDeclLoc(), diag::note_declared_at);
  return false;
}

/// We aleady know the given DeclRefExpr is invalid for some reason,
/// now figure out why and print appropriate diagnostics.
bool CheckDeclRef(InterpState &S, CodePtr OpPC, const DeclRefExpr *DR) {
  const ValueDecl *D = DR->getDecl();
  return diagnoseUnknownDecl(S, OpPC, D);
}

bool CheckDummy(InterpState &S, CodePtr OpPC, const Pointer &Ptr,
                AccessKinds AK) {
  if (!Ptr.isDummy())
    return true;

  const Descriptor *Desc = Ptr.getDeclDesc();
  const ValueDecl *D = Desc->asValueDecl();
  if (!D)
    return false;

  if (AK == AK_Read || AK == AK_Increment || AK == AK_Decrement)
    return diagnoseUnknownDecl(S, OpPC, D);

  assert(AK == AK_Assign);
  if (S.getLangOpts().CPlusPlus14) {
    const SourceInfo &E = S.Current->getSource(OpPC);
    S.FFDiag(E, diag::note_constexpr_modify_global);
  }
  return false;
}

bool CheckNonNullArgs(InterpState &S, CodePtr OpPC, const Function *F,
                      const CallExpr *CE, unsigned ArgSize) {
  auto Args = llvm::ArrayRef(CE->getArgs(), CE->getNumArgs());
  auto NonNullArgs = collectNonNullArgs(F->getDecl(), Args);
  unsigned Offset = 0;
  unsigned Index = 0;
  for (const Expr *Arg : Args) {
    if (NonNullArgs[Index] && Arg->getType()->isPointerType()) {
      const Pointer &ArgPtr = S.Stk.peek<Pointer>(ArgSize - Offset);
      if (ArgPtr.isZero()) {
        const SourceLocation &Loc = S.Current->getLocation(OpPC);
        S.CCEDiag(Loc, diag::note_non_null_attribute_failed);
        return false;
      }
    }

    Offset += align(primSize(S.Ctx.classify(Arg).value_or(PT_Ptr)));
    ++Index;
  }
  return true;
}

// FIXME: This is similar to code we already have in Compiler.cpp.
// I think it makes sense to instead add the field and base destruction stuff
// to the destructor Function itself. Then destroying a record would really
// _just_ be calling its destructor. That would also help with the diagnostic
// difference when the destructor or a field/base fails.
static bool runRecordDestructor(InterpState &S, CodePtr OpPC,
                                const Pointer &BasePtr,
                                const Descriptor *Desc) {
  assert(Desc->isRecord());
  const Record *R = Desc->ElemRecord;
  assert(R);

  if (Pointer::pointToSameBlock(BasePtr, S.Current->getThis())) {
    const SourceInfo &Loc = S.Current->getSource(OpPC);
    S.FFDiag(Loc, diag::note_constexpr_double_destroy);
    return false;
  }

  // Destructor of this record.
  if (const CXXDestructorDecl *Dtor = R->getDestructor();
      Dtor && !Dtor->isTrivial()) {
    const Function *DtorFunc = S.getContext().getOrCreateFunction(Dtor);
    if (!DtorFunc)
      return false;

    S.Stk.push<Pointer>(BasePtr);
    if (!Call(S, OpPC, DtorFunc, 0))
      return false;
  }
  return true;
}

static bool RunDestructors(InterpState &S, CodePtr OpPC, const Block *B) {
  assert(B);
  const Descriptor *Desc = B->getDescriptor();

  if (Desc->isPrimitive() || Desc->isPrimitiveArray())
    return true;

  assert(Desc->isRecord() || Desc->isCompositeArray());

  if (Desc->isCompositeArray()) {
    const Descriptor *ElemDesc = Desc->ElemDesc;
    assert(ElemDesc->isRecord());

    Pointer RP(const_cast<Block *>(B));
    for (unsigned I = 0; I != Desc->getNumElems(); ++I) {
      if (!runRecordDestructor(S, OpPC, RP.atIndex(I).narrow(), ElemDesc))
        return false;
    }
    return true;
  }

  assert(Desc->isRecord());
  return runRecordDestructor(S, OpPC, Pointer(const_cast<Block *>(B)), Desc);
}

bool Free(InterpState &S, CodePtr OpPC, bool DeleteIsArrayForm,
          bool IsGlobalDelete) {
  if (!CheckDynamicMemoryAllocation(S, OpPC))
    return false;

  const Expr *Source = nullptr;
  const Block *BlockToDelete = nullptr;
  {
    // Extra scope for this so the block doesn't have this pointer
    // pointing to it when we destroy it.
    Pointer Ptr = S.Stk.pop<Pointer>();

    // Deleteing nullptr is always fine.
    if (Ptr.isZero())
      return true;

    // Remove base casts.
    while (Ptr.isBaseClass())
      Ptr = Ptr.getBase();

    if (!Ptr.isRoot() || Ptr.isOnePastEnd() || Ptr.isArrayElement()) {
      const SourceInfo &Loc = S.Current->getSource(OpPC);
      S.FFDiag(Loc, diag::note_constexpr_delete_subobject)
          << Ptr.toDiagnosticString(S.getASTContext()) << Ptr.isOnePastEnd();
      return false;
    }

    Source = Ptr.getDeclDesc()->asExpr();
    BlockToDelete = Ptr.block();

    if (!CheckDeleteSource(S, OpPC, Source, Ptr))
      return false;

    // For a class type with a virtual destructor, the selected operator delete
    // is the one looked up when building the destructor.
    QualType AllocType = Ptr.getType();
    if (!DeleteIsArrayForm && !IsGlobalDelete) {
      auto getVirtualOperatorDelete = [](QualType T) -> const FunctionDecl * {
        if (const CXXRecordDecl *RD = T->getAsCXXRecordDecl())
          if (const CXXDestructorDecl *DD = RD->getDestructor())
            return DD->isVirtual() ? DD->getOperatorDelete() : nullptr;
        return nullptr;
      };

      AllocType->dump();
      if (const FunctionDecl *VirtualDelete =
              getVirtualOperatorDelete(AllocType);
          VirtualDelete &&
          !VirtualDelete->isReplaceableGlobalAllocationFunction()) {
        S.FFDiag(S.Current->getSource(OpPC),
                 diag::note_constexpr_new_non_replaceable)
            << isa<CXXMethodDecl>(VirtualDelete) << VirtualDelete;
        return false;
      }
    }
  }
  assert(Source);
  assert(BlockToDelete);

  // Invoke destructors before deallocating the memory.
  if (!RunDestructors(S, OpPC, BlockToDelete))
    return false;

  DynamicAllocator &Allocator = S.getAllocator();
  const Descriptor *BlockDesc = BlockToDelete->getDescriptor();
  std::optional<DynamicAllocator::Form> AllocForm =
      Allocator.getAllocationForm(Source);

  if (!Allocator.deallocate(Source, BlockToDelete, S)) {
    // Nothing has been deallocated, this must be a double-delete.
    const SourceInfo &Loc = S.Current->getSource(OpPC);
    S.FFDiag(Loc, diag::note_constexpr_double_delete);
    return false;
  }

  assert(AllocForm);
  DynamicAllocator::Form DeleteForm = DeleteIsArrayForm
                                          ? DynamicAllocator::Form::Array
                                          : DynamicAllocator::Form::NonArray;
  return CheckNewDeleteForms(S, OpPC, *AllocForm, DeleteForm, BlockDesc,
                             Source);
}

void diagnoseEnumValue(InterpState &S, CodePtr OpPC, const EnumDecl *ED,
                       const APSInt &Value) {
  llvm::APInt Min;
  llvm::APInt Max;

  if (S.EvaluatingDecl && !S.EvaluatingDecl->isConstexpr())
    return;

  ED->getValueRange(Max, Min);
  --Max;

  if (ED->getNumNegativeBits() &&
      (Max.slt(Value.getSExtValue()) || Min.sgt(Value.getSExtValue()))) {
    const SourceLocation &Loc = S.Current->getLocation(OpPC);
    S.CCEDiag(Loc, diag::note_constexpr_unscoped_enum_out_of_range)
        << llvm::toString(Value, 10) << Min.getSExtValue() << Max.getSExtValue()
        << ED;
  } else if (!ED->getNumNegativeBits() && Max.ult(Value.getZExtValue())) {
    const SourceLocation &Loc = S.Current->getLocation(OpPC);
    S.CCEDiag(Loc, diag::note_constexpr_unscoped_enum_out_of_range)
        << llvm::toString(Value, 10) << Min.getZExtValue() << Max.getZExtValue()
        << ED;
  }
}

bool CheckLiteralType(InterpState &S, CodePtr OpPC, const Type *T) {
  assert(T);
  assert(!S.getLangOpts().CPlusPlus23);

  // C++1y: A constant initializer for an object o [...] may also invoke
  // constexpr constructors for o and its subobjects even if those objects
  // are of non-literal class types.
  //
  // C++11 missed this detail for aggregates, so classes like this:
  //   struct foo_t { union { int i; volatile int j; } u; };
  // are not (obviously) initializable like so:
  //   __attribute__((__require_constant_initialization__))
  //   static const foo_t x = {{0}};
  // because "i" is a subobject with non-literal initialization (due to the
  // volatile member of the union). See:
  //   http://www.open-std.org/jtc1/sc22/wg21/docs/cwg_active.html#1677
  // Therefore, we use the C++1y behavior.

  if (S.Current->getFunction() && S.Current->getFunction()->isConstructor() &&
      S.Current->getThis().getDeclDesc()->asDecl() == S.EvaluatingDecl) {
    return true;
  }

  const Expr *E = S.Current->getExpr(OpPC);
  if (S.getLangOpts().CPlusPlus11)
    S.FFDiag(E, diag::note_constexpr_nonliteral) << E->getType();
  else
    S.FFDiag(E, diag::note_invalid_subexpr_in_const_expr);
  return false;
}

static bool checkConstructor(InterpState &S, CodePtr OpPC, const Function *Func,
                             const Pointer &ThisPtr) {
  assert(Func->isConstructor());

  const Descriptor *D = ThisPtr.getFieldDesc();

  // FIXME: I think this case is not 100% correct. E.g. a pointer into a
  // subobject of a composite array.
  if (!D->ElemRecord)
    return true;

  if (D->ElemRecord->getNumVirtualBases() == 0)
    return true;

  S.FFDiag(S.Current->getLocation(OpPC), diag::note_constexpr_virtual_base)
      << Func->getParentDecl();
  return false;
}

bool CallVar(InterpState &S, CodePtr OpPC, const Function *Func,
             uint32_t VarArgSize) {
  if (Func->hasThisPointer()) {
    size_t ArgSize = Func->getArgSize() + VarArgSize;
    size_t ThisOffset = ArgSize - (Func->hasRVO() ? primSize(PT_Ptr) : 0);
    const Pointer &ThisPtr = S.Stk.peek<Pointer>(ThisOffset);

    // If the current function is a lambda static invoker and
    // the function we're about to call is a lambda call operator,
    // skip the CheckInvoke, since the ThisPtr is a null pointer
    // anyway.
    if (!(S.Current->getFunction() &&
          S.Current->getFunction()->isLambdaStaticInvoker() &&
          Func->isLambdaCallOperator())) {
      if (!CheckInvoke(S, OpPC, ThisPtr))
        return false;
    }

    if (S.checkingPotentialConstantExpression())
      return false;
  }

  if (!CheckCallable(S, OpPC, Func))
    return false;

  if (!CheckCallDepth(S, OpPC))
    return false;

  auto NewFrame = std::make_unique<InterpFrame>(S, Func, OpPC, VarArgSize);
  InterpFrame *FrameBefore = S.Current;
  S.Current = NewFrame.get();

  APValue CallResult;
  // Note that we cannot assert(CallResult.hasValue()) here since
  // Ret() above only sets the APValue if the curent frame doesn't
  // have a caller set.
  if (Interpret(S, CallResult)) {
    NewFrame.release(); // Frame was delete'd already.
    assert(S.Current == FrameBefore);
    return true;
  }

  // Interpreting the function failed somehow. Reset to
  // previous state.
  S.Current = FrameBefore;
  return false;
}

bool Call(InterpState &S, CodePtr OpPC, const Function *Func,
          uint32_t VarArgSize) {
  assert(Func);
  auto cleanup = [&]() -> bool {
    cleanupAfterFunctionCall(S, OpPC, Func);
    return false;
  };

  if (Func->hasThisPointer()) {
    size_t ArgSize = Func->getArgSize() + VarArgSize;
    size_t ThisOffset = ArgSize - (Func->hasRVO() ? primSize(PT_Ptr) : 0);

    const Pointer &ThisPtr = S.Stk.peek<Pointer>(ThisOffset);

    // If the current function is a lambda static invoker and
    // the function we're about to call is a lambda call operator,
    // skip the CheckInvoke, since the ThisPtr is a null pointer
    // anyway.
    if (S.Current->getFunction() &&
        S.Current->getFunction()->isLambdaStaticInvoker() &&
        Func->isLambdaCallOperator()) {
      assert(ThisPtr.isZero());
    } else {
      if (!CheckInvoke(S, OpPC, ThisPtr))
        return cleanup();
    }

    if (Func->isConstructor() && !checkConstructor(S, OpPC, Func, ThisPtr))
      return false;
  }

  if (!CheckCallable(S, OpPC, Func))
    return cleanup();

  // FIXME: The isConstructor() check here is not always right. The current
  // constant evaluator is somewhat inconsistent in when it allows a function
  // call when checking for a constant expression.
  if (Func->hasThisPointer() && S.checkingPotentialConstantExpression() &&
      !Func->isConstructor())
    return cleanup();

  if (!CheckCallDepth(S, OpPC))
    return cleanup();

  auto NewFrame = std::make_unique<InterpFrame>(S, Func, OpPC, VarArgSize);
  InterpFrame *FrameBefore = S.Current;
  S.Current = NewFrame.get();

  InterpStateCCOverride CCOverride(S, Func->getDecl()->isImmediateFunction());
  APValue CallResult;
  // Note that we cannot assert(CallResult.hasValue()) here since
  // Ret() above only sets the APValue if the curent frame doesn't
  // have a caller set.
  if (Interpret(S, CallResult)) {
    NewFrame.release(); // Frame was delete'd already.
    assert(S.Current == FrameBefore);
    return true;
  }

  // Interpreting the function failed somehow. Reset to
  // previous state.
  S.Current = FrameBefore;
  return false;
}

bool CallVirt(InterpState &S, CodePtr OpPC, const Function *Func,
              uint32_t VarArgSize) {
  assert(Func->hasThisPointer());
  assert(Func->isVirtual());
  size_t ArgSize = Func->getArgSize() + VarArgSize;
  size_t ThisOffset = ArgSize - (Func->hasRVO() ? primSize(PT_Ptr) : 0);
  Pointer &ThisPtr = S.Stk.peek<Pointer>(ThisOffset);

  const CXXRecordDecl *DynamicDecl = nullptr;
  {
    Pointer TypePtr = ThisPtr;
    while (TypePtr.isBaseClass())
      TypePtr = TypePtr.getBase();

    QualType DynamicType = TypePtr.getType();
    if (DynamicType->isPointerType() || DynamicType->isReferenceType())
      DynamicDecl = DynamicType->getPointeeCXXRecordDecl();
    else
      DynamicDecl = DynamicType->getAsCXXRecordDecl();
  }
  assert(DynamicDecl);

  const auto *StaticDecl = cast<CXXRecordDecl>(Func->getParentDecl());
  const auto *InitialFunction = cast<CXXMethodDecl>(Func->getDecl());
  const CXXMethodDecl *Overrider = S.getContext().getOverridingFunction(
      DynamicDecl, StaticDecl, InitialFunction);

  if (Overrider != InitialFunction) {
    // DR1872: An instantiated virtual constexpr function can't be called in a
    // constant expression (prior to C++20). We can still constant-fold such a
    // call.
    if (!S.getLangOpts().CPlusPlus20 && Overrider->isVirtual()) {
      const Expr *E = S.Current->getExpr(OpPC);
      S.CCEDiag(E, diag::note_constexpr_virtual_call) << E->getSourceRange();
    }

    Func = S.getContext().getOrCreateFunction(Overrider);

    const CXXRecordDecl *ThisFieldDecl =
        ThisPtr.getFieldDesc()->getType()->getAsCXXRecordDecl();
    if (Func->getParentDecl()->isDerivedFrom(ThisFieldDecl)) {
      // If the function we call is further DOWN the hierarchy than the
      // FieldDesc of our pointer, just go up the hierarchy of this field
      // the furthest we can go.
      while (ThisPtr.isBaseClass())
        ThisPtr = ThisPtr.getBase();
    }
  }

  if (!Call(S, OpPC, Func, VarArgSize))
    return false;

  // Covariant return types. The return type of Overrider is a pointer
  // or reference to a class type.
  if (Overrider != InitialFunction &&
      Overrider->getReturnType()->isPointerOrReferenceType() &&
      InitialFunction->getReturnType()->isPointerOrReferenceType()) {
    QualType OverriderPointeeType =
        Overrider->getReturnType()->getPointeeType();
    QualType InitialPointeeType =
        InitialFunction->getReturnType()->getPointeeType();
    // We've called Overrider above, but calling code expects us to return what
    // InitialFunction returned. According to the rules for covariant return
    // types, what InitialFunction returns needs to be a base class of what
    // Overrider returns. So, we need to do an upcast here.
    unsigned Offset = S.getContext().collectBaseOffset(
        InitialPointeeType->getAsRecordDecl(),
        OverriderPointeeType->getAsRecordDecl());
    return GetPtrBasePop(S, OpPC, Offset);
  }

  return true;
}

bool CallBI(InterpState &S, CodePtr OpPC, const Function *Func,
            const CallExpr *CE, uint32_t BuiltinID) {
  if (S.checkingPotentialConstantExpression())
    return false;
  auto NewFrame = std::make_unique<InterpFrame>(S, Func, OpPC);

  InterpFrame *FrameBefore = S.Current;
  S.Current = NewFrame.get();

  if (InterpretBuiltin(S, OpPC, Func, CE, BuiltinID)) {
    NewFrame.release();
    return true;
  }
  S.Current = FrameBefore;
  return false;
}

bool CallPtr(InterpState &S, CodePtr OpPC, uint32_t ArgSize,
             const CallExpr *CE) {
  const FunctionPointer &FuncPtr = S.Stk.pop<FunctionPointer>();

  const Function *F = FuncPtr.getFunction();
  if (!F) {
    const auto *E = cast<CallExpr>(S.Current->getExpr(OpPC));
    S.FFDiag(E, diag::note_constexpr_null_callee)
        << const_cast<Expr *>(E->getCallee()) << E->getSourceRange();
    return false;
  }

  if (!FuncPtr.isValid() || !F->getDecl())
    return Invalid(S, OpPC);

  assert(F);

  // This happens when the call expression has been cast to
  // something else, but we don't support that.
  if (S.Ctx.classify(F->getDecl()->getReturnType()) !=
      S.Ctx.classify(CE->getType()))
    return false;

  // Check argument nullability state.
  if (F->hasNonNullAttr()) {
    if (!CheckNonNullArgs(S, OpPC, F, CE, ArgSize))
      return false;
  }

  assert(ArgSize >= F->getWrittenArgSize());
  uint32_t VarArgSize = ArgSize - F->getWrittenArgSize();

  // We need to do this explicitly here since we don't have the necessary
  // information to do it automatically.
  if (F->isThisPointerExplicit())
    VarArgSize -= align(primSize(PT_Ptr));

  if (F->isVirtual())
    return CallVirt(S, OpPC, F, VarArgSize);

  return Call(S, OpPC, F, VarArgSize);
}

bool CheckNewTypeMismatch(InterpState &S, CodePtr OpPC, const Expr *E,
                          std::optional<uint64_t> ArraySize) {
  const Pointer &Ptr = S.Stk.peek<Pointer>();

  if (!CheckStore(S, OpPC, Ptr))
    return false;

  if (!InvalidNewDeleteExpr(S, OpPC, E))
    return false;

  const auto *NewExpr = cast<CXXNewExpr>(E);
  QualType StorageType = Ptr.getType();

  if (isa_and_nonnull<CXXNewExpr>(Ptr.getFieldDesc()->asExpr()) &&
      StorageType->isPointerType()) {
    // FIXME: Are there other cases where this is a problem?
    StorageType = StorageType->getPointeeType();
  }

  const ASTContext &ASTCtx = S.getASTContext();
  QualType AllocType;
  if (ArraySize) {
    AllocType = ASTCtx.getConstantArrayType(
        NewExpr->getAllocatedType(),
        APInt(64, static_cast<uint64_t>(*ArraySize), false), nullptr,
        ArraySizeModifier::Normal, 0);
  } else {
    AllocType = NewExpr->getAllocatedType();
  }

  unsigned StorageSize = 1;
  unsigned AllocSize = 1;
  if (const auto *CAT = dyn_cast<ConstantArrayType>(AllocType))
    AllocSize = CAT->getZExtSize();
  if (const auto *CAT = dyn_cast<ConstantArrayType>(StorageType))
    StorageSize = CAT->getZExtSize();

  if (AllocSize > StorageSize ||
      !ASTCtx.hasSimilarType(ASTCtx.getBaseElementType(AllocType),
                             ASTCtx.getBaseElementType(StorageType))) {
    S.FFDiag(S.Current->getLocation(OpPC),
             diag::note_constexpr_placement_new_wrong_type)
        << StorageType << AllocType;
    return false;
  }
  return true;
}

bool InvalidNewDeleteExpr(InterpState &S, CodePtr OpPC, const Expr *E) {
  assert(E);
  const auto &Loc = S.Current->getSource(OpPC);

  if (S.getLangOpts().CPlusPlus26)
    return true;

  if (const auto *NewExpr = dyn_cast<CXXNewExpr>(E)) {
    const FunctionDecl *OperatorNew = NewExpr->getOperatorNew();

    if (!S.getLangOpts().CPlusPlus26 && NewExpr->getNumPlacementArgs() > 0) {
      // This is allowed pre-C++26, but only an std function.
      if (S.Current->isStdFunction())
        return true;
      S.FFDiag(Loc, diag::note_constexpr_new_placement)
          << /*C++26 feature*/ 1 << E->getSourceRange();
    } else if (NewExpr->getNumPlacementArgs() == 1 &&
               !OperatorNew->isReservedGlobalPlacementOperator()) {
      S.FFDiag(Loc, diag::note_constexpr_new_placement)
          << /*Unsupported*/ 0 << E->getSourceRange();
    } else if (!OperatorNew->isReplaceableGlobalAllocationFunction()) {
      S.FFDiag(Loc, diag::note_constexpr_new_non_replaceable)
          << isa<CXXMethodDecl>(OperatorNew) << OperatorNew;
    }
  } else {
    const auto *DeleteExpr = cast<CXXDeleteExpr>(E);
    const FunctionDecl *OperatorDelete = DeleteExpr->getOperatorDelete();
    if (!OperatorDelete->isReplaceableGlobalAllocationFunction()) {
      S.FFDiag(Loc, diag::note_constexpr_new_non_replaceable)
          << isa<CXXMethodDecl>(OperatorDelete) << OperatorDelete;
    }
  }

  return false;
}

bool handleFixedPointOverflow(InterpState &S, CodePtr OpPC,
                              const FixedPoint &FP) {
  const Expr *E = S.Current->getExpr(OpPC);
  if (S.checkingForUndefinedBehavior()) {
    S.getASTContext().getDiagnostics().Report(
        E->getExprLoc(), diag::warn_fixedpoint_constant_overflow)
        << FP.toDiagnosticString(S.getASTContext()) << E->getType();
  }
  S.CCEDiag(E, diag::note_constexpr_overflow)
      << FP.toDiagnosticString(S.getASTContext()) << E->getType();
  return S.noteUndefinedBehavior();
}

<<<<<<< HEAD
=======
bool InvalidShuffleVectorIndex(InterpState &S, CodePtr OpPC, uint32_t Index) {
  const SourceInfo &Loc = S.Current->getSource(OpPC);
  S.FFDiag(Loc,
           diag::err_shufflevector_minus_one_is_undefined_behavior_constexpr)
      << Index;
  return false;
}

bool CheckPointerToIntegralCast(InterpState &S, CodePtr OpPC,
                                const Pointer &Ptr, unsigned BitWidth) {
  if (Ptr.isDummy())
    return false;

  const SourceInfo &E = S.Current->getSource(OpPC);
  S.CCEDiag(E, diag::note_constexpr_invalid_cast)
      << 2 << S.getLangOpts().CPlusPlus << S.Current->getRange(OpPC);

  if (Ptr.isBlockPointer() && !Ptr.isZero()) {
    // Only allow based lvalue casts if they are lossless.
    if (S.getASTContext().getTargetInfo().getPointerWidth(LangAS::Default) !=
        BitWidth)
      return Invalid(S, OpPC);
  }
  return true;
}

bool CastPointerIntegralAP(InterpState &S, CodePtr OpPC, uint32_t BitWidth) {
  const Pointer &Ptr = S.Stk.pop<Pointer>();

  if (!CheckPointerToIntegralCast(S, OpPC, Ptr, BitWidth))
    return false;

  S.Stk.push<IntegralAP<false>>(
      IntegralAP<false>::from(Ptr.getIntegerRepresentation(), BitWidth));
  return true;
}

bool CastPointerIntegralAPS(InterpState &S, CodePtr OpPC, uint32_t BitWidth) {
  const Pointer &Ptr = S.Stk.pop<Pointer>();

  if (!CheckPointerToIntegralCast(S, OpPC, Ptr, BitWidth))
    return false;

  S.Stk.push<IntegralAP<true>>(
      IntegralAP<true>::from(Ptr.getIntegerRepresentation(), BitWidth));
  return true;
}

>>>>>>> dd326b12
// https://github.com/llvm/llvm-project/issues/102513
#if defined(_WIN32) && !defined(__clang__) && !defined(NDEBUG)
#pragma optimize("", off)
#endif
bool Interpret(InterpState &S, APValue &Result) {
  // The current stack frame when we started Interpret().
  // This is being used by the ops to determine wheter
  // to return from this function and thus terminate
  // interpretation.
  const InterpFrame *StartFrame = S.Current;
  assert(!S.Current->isRoot());
  CodePtr PC = S.Current->getPC();

  // Empty program.
  if (!PC)
    return true;

  for (;;) {
    auto Op = PC.read<Opcode>();
    CodePtr OpPC = PC;

    switch (Op) {
#define GET_INTERP
#include "Opcodes.inc"
#undef GET_INTERP
    }
  }
}
// https://github.com/llvm/llvm-project/issues/102513
#if defined(_WIN32) && !defined(__clang__) && !defined(NDEBUG)
#pragma optimize("", on)
#endif

} // namespace interp
} // namespace clang<|MERGE_RESOLUTION|>--- conflicted
+++ resolved
@@ -1491,8 +1491,6 @@
   return S.noteUndefinedBehavior();
 }
 
-<<<<<<< HEAD
-=======
 bool InvalidShuffleVectorIndex(InterpState &S, CodePtr OpPC, uint32_t Index) {
   const SourceInfo &Loc = S.Current->getSource(OpPC);
   S.FFDiag(Loc,
@@ -1541,7 +1539,6 @@
   return true;
 }
 
->>>>>>> dd326b12
 // https://github.com/llvm/llvm-project/issues/102513
 #if defined(_WIN32) && !defined(__clang__) && !defined(NDEBUG)
 #pragma optimize("", off)
