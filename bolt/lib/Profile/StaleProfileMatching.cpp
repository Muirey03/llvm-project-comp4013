//===- bolt/Profile/StaleProfileMatching.cpp - Profile data matching   ----===//
//
// Part of the LLVM Project, under the Apache License v2.0 with LLVM Exceptions.
// See https://llvm.org/LICENSE.txt for license information.
// SPDX-License-Identifier: Apache-2.0 WITH LLVM-exception
//
//===----------------------------------------------------------------------===//
//
// BOLT often has to deal with profiles collected on binaries built from several
// revisions behind release. As a result, a certain percentage of functions is
// considered stale and not optimized. This file implements an ability to match
// profile to functions that are not 100% binary identical, and thus, increasing
// the optimization coverage and boost the performance of applications.
//
// The algorithm consists of two phases: matching and inference:
// - At the matching phase, we try to "guess" as many block and jump counts from
//   the stale profile as possible. To this end, the content of each basic block
//   is hashed and stored in the (yaml) profile. When BOLT optimizes a binary,
//   it computes block hashes and identifies the corresponding entries in the
//   stale profile. It yields a partial profile for every CFG in the binary.
// - At the inference phase, we employ a network flow-based algorithm (profi) to
//   reconstruct "realistic" block and jump counts from the partial profile
//   generated at the first stage. In practice, we don't always produce proper
//   profile data but the majority (e.g., >90%) of CFGs get the correct counts.
//
//===----------------------------------------------------------------------===//

#include "bolt/Core/HashUtilities.h"
#include "bolt/Profile/YAMLProfileReader.h"
#include "llvm/ADT/Bitfields.h"
#include "llvm/ADT/Hashing.h"
#include "llvm/MC/MCPseudoProbe.h"
#include "llvm/Support/CommandLine.h"
#include "llvm/Support/Timer.h"
#include "llvm/Support/xxhash.h"
#include "llvm/Transforms/Utils/SampleProfileInference.h"

#include <queue>

using namespace llvm;

#undef DEBUG_TYPE
#define DEBUG_TYPE "bolt-prof"

namespace opts {

extern cl::opt<bool> TimeRewrite;
extern cl::OptionCategory BoltOptCategory;
<<<<<<< HEAD
extern cl::opt<unsigned> Verbosity;
=======
>>>>>>> bfa0afc8

cl::opt<bool>
    InferStaleProfile("infer-stale-profile",
                      cl::desc("Infer counts from stale profile data."),
                      cl::init(false), cl::Hidden, cl::cat(BoltOptCategory));

cl::opt<unsigned> StaleMatchingMinMatchedBlock(
    "stale-matching-min-matched-block",
    cl::desc("Percentage threshold of matched basic blocks at which stale "
             "profile inference is executed."),
    cl::init(0), cl::Hidden, cl::cat(BoltOptCategory));

cl::opt<unsigned> StaleMatchingMaxFuncSize(
    "stale-matching-max-func-size",
    cl::desc("The maximum size of a function to consider for inference."),
    cl::init(10000), cl::Hidden, cl::cat(BoltOptCategory));

// Parameters of the profile inference algorithm. The default values are tuned
// on several benchmarks.
cl::opt<bool> StaleMatchingEvenFlowDistribution(
    "stale-matching-even-flow-distribution",
    cl::desc("Try to evenly distribute flow when there are multiple equally "
             "likely options."),
    cl::init(true), cl::ReallyHidden, cl::cat(BoltOptCategory));

cl::opt<bool> StaleMatchingRebalanceUnknown(
    "stale-matching-rebalance-unknown",
    cl::desc("Evenly re-distribute flow among unknown subgraphs."),
    cl::init(false), cl::ReallyHidden, cl::cat(BoltOptCategory));

cl::opt<bool> StaleMatchingJoinIslands(
    "stale-matching-join-islands",
    cl::desc("Join isolated components having positive flow."), cl::init(true),
    cl::ReallyHidden, cl::cat(BoltOptCategory));

cl::opt<unsigned> StaleMatchingCostBlockInc(
    "stale-matching-cost-block-inc",
    cl::desc("The cost of increasing a block count by one."), cl::init(150),
    cl::ReallyHidden, cl::cat(BoltOptCategory));

cl::opt<unsigned> StaleMatchingCostBlockDec(
    "stale-matching-cost-block-dec",
    cl::desc("The cost of decreasing a block count by one."), cl::init(150),
    cl::ReallyHidden, cl::cat(BoltOptCategory));

cl::opt<unsigned> StaleMatchingCostJumpInc(
    "stale-matching-cost-jump-inc",
    cl::desc("The cost of increasing a jump count by one."), cl::init(150),
    cl::ReallyHidden, cl::cat(BoltOptCategory));

cl::opt<unsigned> StaleMatchingCostJumpDec(
    "stale-matching-cost-jump-dec",
    cl::desc("The cost of decreasing a jump count by one."), cl::init(150),
    cl::ReallyHidden, cl::cat(BoltOptCategory));

cl::opt<unsigned> StaleMatchingCostBlockUnknownInc(
    "stale-matching-cost-block-unknown-inc",
    cl::desc("The cost of increasing an unknown block count by one."),
    cl::init(1), cl::ReallyHidden, cl::cat(BoltOptCategory));

cl::opt<unsigned> StaleMatchingCostJumpUnknownInc(
    "stale-matching-cost-jump-unknown-inc",
    cl::desc("The cost of increasing an unknown jump count by one."),
    cl::init(140), cl::ReallyHidden, cl::cat(BoltOptCategory));

cl::opt<unsigned> StaleMatchingCostJumpUnknownFTInc(
    "stale-matching-cost-jump-unknown-ft-inc",
    cl::desc(
        "The cost of increasing an unknown fall-through jump count by one."),
    cl::init(3), cl::ReallyHidden, cl::cat(BoltOptCategory));

} // namespace opts

namespace llvm {
namespace bolt {

/// An object wrapping several components of a basic block hash. The combined
/// (blended) hash is represented and stored as one uint64_t, while individual
/// components are of smaller size (e.g., uint16_t or uint8_t).
struct BlendedBlockHash {
private:
  using ValueOffset = Bitfield::Element<uint16_t, 0, 16>;
  using ValueOpcode = Bitfield::Element<uint16_t, 16, 16>;
  using ValueInstr = Bitfield::Element<uint16_t, 32, 16>;
  using ValuePred = Bitfield::Element<uint8_t, 48, 8>;
  using ValueSucc = Bitfield::Element<uint8_t, 56, 8>;

public:
  explicit BlendedBlockHash() {}

  explicit BlendedBlockHash(uint64_t Hash) {
    Offset = Bitfield::get<ValueOffset>(Hash);
    OpcodeHash = Bitfield::get<ValueOpcode>(Hash);
    InstrHash = Bitfield::get<ValueInstr>(Hash);
    PredHash = Bitfield::get<ValuePred>(Hash);
    SuccHash = Bitfield::get<ValueSucc>(Hash);
  }

  /// Combine the blended hash into uint64_t.
  uint64_t combine() const {
    uint64_t Hash = 0;
    Bitfield::set<ValueOffset>(Hash, Offset);
    Bitfield::set<ValueOpcode>(Hash, OpcodeHash);
    Bitfield::set<ValueInstr>(Hash, InstrHash);
    Bitfield::set<ValuePred>(Hash, PredHash);
    Bitfield::set<ValueSucc>(Hash, SuccHash);
    return Hash;
  }

  /// Compute a distance between two given blended hashes. The smaller the
  /// distance, the more similar two blocks are. For identical basic blocks,
  /// the distance is zero.
  uint64_t distance(const BlendedBlockHash &BBH) const {
    assert(OpcodeHash == BBH.OpcodeHash &&
           "incorrect blended hash distance computation");
    uint64_t Dist = 0;
    // Account for NeighborHash
    Dist += SuccHash == BBH.SuccHash ? 0 : 1;
    Dist += PredHash == BBH.PredHash ? 0 : 1;
    Dist <<= 16;
    // Account for InstrHash
    Dist += InstrHash == BBH.InstrHash ? 0 : 1;
    Dist <<= 16;
    // Account for Offset
    Dist += (Offset >= BBH.Offset ? Offset - BBH.Offset : BBH.Offset - Offset);
    return Dist;
  }

  /// The offset of the basic block from the function start.
  uint16_t Offset{0};
  /// (Loose) Hash of the basic block instructions, excluding operands.
  uint16_t OpcodeHash{0};
  /// (Strong) Hash of the basic block instructions, including opcodes and
  /// operands.
  uint16_t InstrHash{0};
  /// (Loose) Hashes of the predecessors of the basic block.
  uint8_t PredHash{0};
  /// (Loose) Hashes of the successors of the basic block.
  uint8_t SuccHash{0};
};

/// The object is used to identify and match basic blocks in a BinaryFunction
/// given their hashes computed on a binary built from several revisions behind
/// release.
class StaleMatcher {
public:
  /// Initialize stale matcher.
  void init(const std::vector<FlowBlock *> &Blocks,
            const std::vector<BlendedBlockHash> &Hashes,
            const std::vector<uint64_t> &CallHashes) {
    assert(Blocks.size() == Hashes.size() &&
           Hashes.size() == CallHashes.size() &&
           "incorrect matcher initialization");
    for (size_t I = 0; I < Blocks.size(); I++) {
      FlowBlock *Block = Blocks[I];
      uint16_t OpHash = Hashes[I].OpcodeHash;
      OpHashToBlocks[OpHash].push_back(std::make_pair(Hashes[I], Block));
      if (CallHashes[I])
        CallHashToBlocks[CallHashes[I]].push_back(
            std::make_pair(Hashes[I], Block));
    }
  }

<<<<<<< HEAD
  /// Creates a mapping from a pseudo probe to a flow block.
  void mapProbeToBB(const MCDecodedPseudoProbe *Probe, FlowBlock *Block) {
    BBPseudoProbeToBlock[Probe] = Block;
  }

  enum MatchMethod : char {
    MATCH_EXACT = 0,
    MATCH_PROBE_EXACT,
    MATCH_PROBE_LOOSE,
    MATCH_OPCODE,
    MATCH_CALL,
    NO_MATCH
  };

  /// Find the most similar flow block for a profile block given its hashes and
  /// pseudo probe information.
  std::pair<const FlowBlock *, MatchMethod>
  matchBlock(BlendedBlockHash BlendedHash, uint64_t CallHash,
             const ArrayRef<yaml::bolt::PseudoProbeInfo> PseudoProbes,
             const ArrayRef<yaml::bolt::InlineTreeInfo> InlineTree) {
    const auto &[Block, Hash] = matchWithOpcodes(BlendedHash);
    if (isHighConfidenceMatch(Hash, BlendedHash))
      return {Block, MATCH_EXACT};
    const auto &[ProbeBlock, Exact] =
        matchWithPseudoProbes(PseudoProbes, InlineTree);
    if (ProbeBlock)
      return {ProbeBlock, Exact ? MATCH_PROBE_EXACT : MATCH_PROBE_LOOSE};
    if (const FlowBlock *BestBlock = matchWithCalls(BlendedHash, CallHash))
      return {BestBlock, MATCH_CALL};
    if (Block)
      return {Block, MATCH_OPCODE};
    return {nullptr, NO_MATCH};
=======
  /// Find the most similar block for a given hash.
  const FlowBlock *matchBlock(BlendedBlockHash BlendedHash,
                              uint64_t CallHash) const {
    const FlowBlock *BestBlock = matchWithOpcodes(BlendedHash);
    return BestBlock ? BestBlock : matchWithCalls(BlendedHash, CallHash);
>>>>>>> bfa0afc8
  }

  /// Returns true if the two basic blocks (in the binary and in the profile)
  /// corresponding to the given hashes are matched to each other with a high
  /// confidence.
  static bool isHighConfidenceMatch(BlendedBlockHash Hash1,
                                    BlendedBlockHash Hash2) {
    return Hash1.InstrHash == Hash2.InstrHash;
  }

<<<<<<< HEAD
  /// Returns matched InlineTree * for a given profile inline_tree_id.
  const MCDecodedPseudoProbeInlineTree *
  getInlineTreeNode(uint32_t ProfileInlineTreeNodeId) const {
    auto It = InlineTreeNodeMap.find(ProfileInlineTreeNodeId);
    if (It == InlineTreeNodeMap.end())
      return nullptr;
    return It->second;
  }

  void mapInlineTreeNode(uint32_t ProfileNode,
                         const MCDecodedPseudoProbeInlineTree *BinaryNode) {
    auto Res = InlineTreeNodeMap.try_emplace(ProfileNode, BinaryNode);
    assert(Res.second &&
           "Duplicate mapping from profile node index to binary inline tree");
    (void)Res;
  }

=======
>>>>>>> bfa0afc8
private:
  using HashBlockPairType = std::pair<BlendedBlockHash, FlowBlock *>;
  std::unordered_map<uint16_t, std::vector<HashBlockPairType>> OpHashToBlocks;
  std::unordered_map<uint64_t, std::vector<HashBlockPairType>> CallHashToBlocks;
<<<<<<< HEAD
  DenseMap<uint32_t, const MCDecodedPseudoProbeInlineTree *> InlineTreeNodeMap;
  DenseMap<const MCDecodedPseudoProbe *, FlowBlock *> BBPseudoProbeToBlock;
=======
>>>>>>> bfa0afc8

  // Uses OpcodeHash to find the most similar block (with blended hash) for a
  // given hash.
  std::pair<const FlowBlock *, BlendedBlockHash>
  matchWithOpcodes(BlendedBlockHash BlendedHash) const {
    auto BlockIt = OpHashToBlocks.find(BlendedHash.OpcodeHash);
    if (BlockIt == OpHashToBlocks.end())
      return {nullptr, BlendedBlockHash(0)};
    FlowBlock *BestBlock = nullptr;
    uint64_t BestDist = std::numeric_limits<uint64_t>::max();
    BlendedBlockHash BestHash;
    for (const auto &[Hash, Block] : BlockIt->second) {
      uint64_t Dist = Hash.distance(BlendedHash);
      if (BestBlock == nullptr || Dist < BestDist) {
        BestDist = Dist;
        BestBlock = Block;
        BestHash = Hash;
      }
    }
    return {BestBlock, BestHash};
  }

  // Uses CallHash to find the most similar block for a given hash.
  const FlowBlock *matchWithCalls(BlendedBlockHash BlendedHash,
                                  uint64_t CallHash) const {
    if (!CallHash)
      return nullptr;
    auto BlockIt = CallHashToBlocks.find(CallHash);
    if (BlockIt == CallHashToBlocks.end())
      return nullptr;
    FlowBlock *BestBlock = nullptr;
    uint64_t BestDist = std::numeric_limits<uint64_t>::max();
    for (const auto &[Hash, Block] : BlockIt->second) {
      uint64_t Dist = Hash.OpcodeHash > BlendedHash.OpcodeHash
                          ? Hash.OpcodeHash - BlendedHash.OpcodeHash
                          : BlendedHash.OpcodeHash - Hash.OpcodeHash;
      if (BestBlock == nullptr || Dist < BestDist) {
        BestDist = Dist;
        BestBlock = Block;
      }
    }
    return BestBlock;
  }
<<<<<<< HEAD

  /// Matches a profile block with an binary block based on pseudo probes.
  /// Returns the best matching block (or nullptr) and whether the match is
  /// unambiguous.
  std::pair<const FlowBlock *, bool> matchWithPseudoProbes(
      const ArrayRef<yaml::bolt::PseudoProbeInfo> BlockPseudoProbes,
      const ArrayRef<yaml::bolt::InlineTreeInfo> InlineTree) const {
    if (!opts::StaleMatchingWithBlockPseudoProbes)
      return {nullptr, false};

    auto logIf = [](bool Expr, StringRef Message) {
      LLVM_DEBUG(if (Expr) errs() << Message << '\n');
      return Expr;
    };

    DenseMap<const FlowBlock *, uint32_t> FlowBlockMatchCount;

    for (const yaml::bolt::PseudoProbeInfo &Probe : BlockPseudoProbes) {
      const MCDecodedPseudoProbeInlineTree *InlineTreeNode =
          getInlineTreeNode(Probe.InlineTreeIndex);
      if (logIf(!InlineTreeNode,
                formatv("no matching inline tree node for {0} {1}",
                        Probe.InlineTreeIndex, Probe.Index).str())) {
        ++FlowBlockMatchCount[nullptr];
        continue;
      }
      const MCDecodedPseudoProbe *BinaryProbe = nullptr;
      for (const MCDecodedPseudoProbe &FuncProbe :
           InlineTreeNode->getProbes()) {
        if (FuncProbe.getIndex() != Probe.Index)
          continue;
        BinaryProbe = &FuncProbe;
        break;
      }
      if (logIf(!BinaryProbe, formatv("no matching binary probe for {0} {1}",
                                      Probe.InlineTreeIndex, Probe.Index)
                                  .str())) {
        ++FlowBlockMatchCount[nullptr];
        continue;
      }
      auto It = BBPseudoProbeToBlock.find(BinaryProbe);
      if (logIf(It == BBPseudoProbeToBlock.end(),
                formatv("no probe->block for {0} {1}", Probe.InlineTreeIndex,
                        Probe.Index)
                    .str())) {
        ++FlowBlockMatchCount[nullptr];
        continue;
      }
      const FlowBlock *Block = It->second;
      ++FlowBlockMatchCount[Block];
    }
    uint32_t BestMatchCount = 0;
    uint32_t TotalMatchCount = 0;
    const FlowBlock *BestMatchBlock = nullptr;
    for (auto &[Block, Count] : FlowBlockMatchCount) {
      logIf(true, formatv("block {0} count {1}",
                          Block ? Block->Index : UINT64_MAX, Count)
                      .str());
      TotalMatchCount += Count;
      if (Count > BestMatchCount ||
          (Count == BestMatchCount && !BestMatchBlock)) {
        BestMatchBlock = Block;
        BestMatchCount = Count;
      }
    }
    return {BestMatchBlock, BestMatchCount / TotalMatchCount};
  }
=======
>>>>>>> bfa0afc8
};

void BinaryFunction::computeBlockHashes(HashFunction HashFunction) const {
  if (size() == 0)
    return;

  assert(hasCFG() && "the function is expected to have CFG");

  std::vector<BlendedBlockHash> BlendedHashes(BasicBlocks.size());
  std::vector<uint64_t> OpcodeHashes(BasicBlocks.size());
  // Initialize hash components.
  for (size_t I = 0; I < BasicBlocks.size(); I++) {
    const BinaryBasicBlock *BB = BasicBlocks[I];
    assert(BB->getIndex() == I && "incorrect block index");
    BlendedHashes[I].Offset = BB->getOffset();
    // Hashing complete instructions.
    std::string InstrHashStr = hashBlock(
        BC, *BB, [&](const MCOperand &Op) { return hashInstOperand(BC, Op); });
    if (HashFunction == HashFunction::StdHash) {
      uint64_t InstrHash = std::hash<std::string>{}(InstrHashStr);
      BlendedHashes[I].InstrHash = (uint16_t)hash_value(InstrHash);
    } else if (HashFunction == HashFunction::XXH3) {
      uint64_t InstrHash = llvm::xxh3_64bits(InstrHashStr);
      BlendedHashes[I].InstrHash = (uint16_t)InstrHash;
    } else {
      llvm_unreachable("Unhandled HashFunction");
    }
    // Hashing opcodes.
    std::string OpcodeHashStr = hashBlockLoose(BC, *BB);
    if (HashFunction == HashFunction::StdHash) {
      OpcodeHashes[I] = std::hash<std::string>{}(OpcodeHashStr);
      BlendedHashes[I].OpcodeHash = (uint16_t)hash_value(OpcodeHashes[I]);
    } else if (HashFunction == HashFunction::XXH3) {
      OpcodeHashes[I] = llvm::xxh3_64bits(OpcodeHashStr);
      BlendedHashes[I].OpcodeHash = (uint16_t)OpcodeHashes[I];
    } else {
      llvm_unreachable("Unhandled HashFunction");
    }
  }

  // Initialize neighbor hash.
  for (size_t I = 0; I < BasicBlocks.size(); I++) {
    const BinaryBasicBlock *BB = BasicBlocks[I];
    // Append hashes of successors.
    uint64_t Hash = 0;
    for (BinaryBasicBlock *SuccBB : BB->successors()) {
      uint64_t SuccHash = OpcodeHashes[SuccBB->getIndex()];
      Hash = hashing::detail::hash_16_bytes(Hash, SuccHash);
    }
    if (HashFunction == HashFunction::StdHash) {
      // Compatibility with old behavior.
      BlendedHashes[I].SuccHash = (uint8_t)hash_value(Hash);
    } else {
      BlendedHashes[I].SuccHash = (uint8_t)Hash;
    }

    // Append hashes of predecessors.
    Hash = 0;
    for (BinaryBasicBlock *PredBB : BB->predecessors()) {
      uint64_t PredHash = OpcodeHashes[PredBB->getIndex()];
      Hash = hashing::detail::hash_16_bytes(Hash, PredHash);
    }
    if (HashFunction == HashFunction::StdHash) {
      // Compatibility with old behavior.
      BlendedHashes[I].PredHash = (uint8_t)hash_value(Hash);
    } else {
      BlendedHashes[I].PredHash = (uint8_t)Hash;
    }
  }

  //  Assign hashes.
  for (size_t I = 0; I < BasicBlocks.size(); I++) {
    const BinaryBasicBlock *BB = BasicBlocks[I];
    BB->setHash(BlendedHashes[I].combine());
  }
}
// TODO: mediate the difference between flow function construction here in BOLT
// and in the compiler by splitting blocks with exception throwing calls at the
// call and adding the landing pad as the successor.
/// Create a wrapper flow function to use with the profile inference algorithm,
/// and initialize its jumps and metadata.
FlowFunction
createFlowFunction(const BinaryFunction::BasicBlockOrderType &BlockOrder) {
  FlowFunction Func;

  // Add a special "dummy" source so that there is always a unique entry point.
  FlowBlock EntryBlock;
  EntryBlock.Index = 0;
  Func.Blocks.push_back(EntryBlock);

  // Create FlowBlock for every basic block in the binary function.
  for (const BinaryBasicBlock *BB : BlockOrder) {
    Func.Blocks.emplace_back();
    FlowBlock &Block = Func.Blocks.back();
    Block.Index = Func.Blocks.size() - 1;
    (void)BB;
    assert(Block.Index == BB->getIndex() + 1 &&
           "incorrectly assigned basic block index");
  }

  // Add a special "dummy" sink block so there is always a unique sink.
  FlowBlock SinkBlock;
  SinkBlock.Index = Func.Blocks.size();
  Func.Blocks.push_back(SinkBlock);

  // Create FlowJump for each jump between basic blocks in the binary function.
  std::vector<uint64_t> InDegree(Func.Blocks.size(), 0);
  for (const BinaryBasicBlock *SrcBB : BlockOrder) {
    std::unordered_set<const BinaryBasicBlock *> UniqueSuccs;
    // Collect regular jumps
    for (const BinaryBasicBlock *DstBB : SrcBB->successors()) {
      // Ignoring parallel edges
      if (UniqueSuccs.find(DstBB) != UniqueSuccs.end())
        continue;

      Func.Jumps.emplace_back();
      FlowJump &Jump = Func.Jumps.back();
      Jump.Source = SrcBB->getIndex() + 1;
      Jump.Target = DstBB->getIndex() + 1;
      InDegree[Jump.Target]++;
      UniqueSuccs.insert(DstBB);
    }
    // TODO: set jump from exit block to landing pad to Unlikely.
    // If the block is an exit, add a dummy edge from it to the sink block.
    if (UniqueSuccs.empty()) {
      Func.Jumps.emplace_back();
      FlowJump &Jump = Func.Jumps.back();
      Jump.Source = SrcBB->getIndex() + 1;
      Jump.Target = Func.Blocks.size() - 1;
      InDegree[Jump.Target]++;
    }

    // Collect jumps to landing pads
    for (const BinaryBasicBlock *DstBB : SrcBB->landing_pads()) {
      // Ignoring parallel edges
      if (UniqueSuccs.find(DstBB) != UniqueSuccs.end())
        continue;

      Func.Jumps.emplace_back();
      FlowJump &Jump = Func.Jumps.back();
      Jump.Source = SrcBB->getIndex() + 1;
      Jump.Target = DstBB->getIndex() + 1;
      InDegree[Jump.Target]++;
      UniqueSuccs.insert(DstBB);
    }
  }

  // Add dummy edges to the extra sources. If there are multiple entry blocks,
  // add an unlikely edge from 0 to the subsequent ones. Skips the sink block.
  assert(InDegree[0] == 0 && "dummy entry blocks shouldn't have predecessors");
  for (uint64_t I = 1; I < Func.Blocks.size() - 1; I++) {
    const BinaryBasicBlock *BB = BlockOrder[I - 1];
    if (BB->isEntryPoint() || InDegree[I] == 0) {
      Func.Jumps.emplace_back();
      FlowJump &Jump = Func.Jumps.back();
      Jump.Source = 0;
      Jump.Target = I;
      if (!BB->isEntryPoint())
        Jump.IsUnlikely = true;
    }
  }

  // Create necessary metadata for the flow function
  for (FlowJump &Jump : Func.Jumps) {
    assert(Jump.Source < Func.Blocks.size());
    Func.Blocks[Jump.Source].SuccJumps.push_back(&Jump);
    assert(Jump.Target < Func.Blocks.size());
    Func.Blocks[Jump.Target].PredJumps.push_back(&Jump);
  }
  return Func;
}

/// Assign initial block/jump weights based on the stale profile data. The goal
/// is to extract as much information from the stale profile as possible. Here
/// we assume that each basic block is specified via a hash value computed from
/// its content and the hashes of the unchanged basic blocks stay the same
/// across different revisions of the binary.
/// Whenever there is a count in the profile with the hash corresponding to one
/// of the basic blocks in the binary, the count is "matched" to the block.
/// Similarly, if both the source and the target of a count in the profile are
/// matched to a jump in the binary, the count is recorded in CFG.
size_t
matchWeightsByHashes(BinaryContext &BC,
                     const BinaryFunction::BasicBlockOrderType &BlockOrder,
                     const yaml::bolt::BinaryFunctionProfile &YamlBF,
                     FlowFunction &Func, HashFunction HashFunction,
                     YAMLProfileReader::ProfileLookupMap &IdToYamlBF) {

  assert(Func.Blocks.size() == BlockOrder.size() + 2);

<<<<<<< HEAD
  StaleMatcher Matcher;
=======
>>>>>>> bfa0afc8
  std::vector<uint64_t> CallHashes;
  std::vector<FlowBlock *> Blocks;
  std::vector<BlendedBlockHash> BlendedHashes;
  for (uint64_t I = 0; I < BlockOrder.size(); I++) {
    const BinaryBasicBlock *BB = BlockOrder[I];
    assert(BB->getHash() != 0 && "empty hash of BinaryBasicBlock");

    std::string CallHashStr = hashBlockCalls(BC, *BB);
    if (CallHashStr.empty()) {
      CallHashes.push_back(0);
    } else {
      if (HashFunction == HashFunction::StdHash)
        CallHashes.push_back(std::hash<std::string>{}(CallHashStr));
      else if (HashFunction == HashFunction::XXH3)
        CallHashes.push_back(llvm::xxh3_64bits(CallHashStr));
      else
        llvm_unreachable("Unhandled HashFunction");
    }

    Blocks.push_back(&Func.Blocks[I + 1]);
    BlendedBlockHash BlendedHash(BB->getHash());
    BlendedHashes.push_back(BlendedHash);
<<<<<<< HEAD

    LLVM_DEBUG(dbgs() << "BB with index " << I << " has hash = "
                      << Twine::utohexstr(BB->getHash()) << "\n");
  }
  // Collects function pseudo probes for use in the StaleMatcher.
  if (opts::StaleMatchingWithBlockPseudoProbes) {
    const MCPseudoProbeDecoder *PseudoProbeDecoder = BC.getPseudoProbeDecoder();
    assert(PseudoProbeDecoder &&
           "If pseudo probes are in use, pseudo probe decoder should exist");
    const AddressProbesMap &ProbeMap =
        PseudoProbeDecoder->getAddress2ProbesMap();
    const uint64_t FuncAddr = BF.getAddress();
    for (const MCDecodedPseudoProbe &Probe :
         ProbeMap.find(FuncAddr, FuncAddr + BF.getSize()))
      if (const BinaryBasicBlock *BB =
              BF.getBasicBlockContainingOffset(Probe.getAddress() - FuncAddr))
        Matcher.mapProbeToBB(&Probe, Blocks[BB->getIndex()]);
    // Match inline tree nodes by GUID, checksum, parent, and call site.
    unsigned MatchedNodes = 0;
    const MCDecodedPseudoProbeInlineTree *DummyInlineRoot =
        &PseudoProbeDecoder->getDummyInlineRoot();
    for (const yaml::bolt::InlineTreeInfo &InlineTreeNode : YamlBF.InlineTree) {
      uint64_t GUID = InlineTreeNode.GUID;
      uint64_t Hash = InlineTreeNode.Hash;
      uint32_t InlineTreeNodeId = InlineTreeNode.Index;
      uint32_t ParentId = InlineTreeNode.ParentIndex;
      uint32_t CallSiteProbe = InlineTreeNode.CallSiteProbe;
      const MCDecodedPseudoProbeInlineTree *ParentNode =
          InlineTreeNodeId ? Matcher.getInlineTreeNode(ParentId)
                           : DummyInlineRoot;
      if (!ParentNode)
        continue;
      for (const MCDecodedPseudoProbeInlineTree &Child :
           ParentNode->getChildren()) {
        if (Child.Guid != GUID ||
            PseudoProbeDecoder->getFuncDescForGUID(GUID)->FuncHash != Hash)
          continue;
        // Check inline site for non-toplev inline tree nodes.
        if (ParentNode != DummyInlineRoot &&
            std::get<1>(Child.getInlineSite()) != CallSiteProbe)
          continue;
        Matcher.mapInlineTreeNode(InlineTreeNodeId, &Child);
        ++MatchedNodes;
        break;
      }
    }
    LLVM_DEBUG(errs() << "matched " << MatchedNodes << "/"
                      << YamlBF.InlineTree.size() << " inline tree nodes\n");
  }
=======
    LLVM_DEBUG(dbgs() << "BB with index " << I << " has hash = "
                      << Twine::utohexstr(BB->getHash()) << "\n");
  }
  StaleMatcher Matcher;
>>>>>>> bfa0afc8
  Matcher.init(Blocks, BlendedHashes, CallHashes);

  // Index in yaml profile => corresponding (matched) block
  DenseMap<uint64_t, const FlowBlock *> MatchedBlocks;
  // Match blocks from the profile to the blocks in CFG
  for (const yaml::bolt::BinaryBasicBlockProfile &YamlBB : YamlBF.Blocks) {
    assert(YamlBB.Hash != 0 && "empty hash of BinaryBasicBlockProfile");
    BlendedBlockHash YamlHash(YamlBB.Hash);

    const FlowBlock *MatchedBlock = nullptr;
    std::string CallHashStr = hashBlockCalls(IdToYamlBF, YamlBB);
    uint64_t CallHash = 0;
    if (!CallHashStr.empty()) {
      if (HashFunction == HashFunction::StdHash)
        CallHash = std::hash<std::string>{}(CallHashStr);
      else if (HashFunction == HashFunction::XXH3)
        CallHash = llvm::xxh3_64bits(CallHashStr);
      else
        llvm_unreachable("Unhandled HashFunction");
    }
<<<<<<< HEAD
    StaleMatcher::MatchMethod Method;
    std::tie(MatchedBlock, Method) = Matcher.matchBlock(
        YamlHash, CallHash, YamlBB.PseudoProbes, YamlBF.InlineTree);
=======
    MatchedBlock = Matcher.matchBlock(YamlHash, CallHash);
>>>>>>> bfa0afc8
    if (MatchedBlock == nullptr && YamlBB.Index == 0)
      MatchedBlock = Blocks[0];
    if (MatchedBlock != nullptr) {
      const BinaryBasicBlock *BB = BlockOrder[MatchedBlock->Index - 1];
      MatchedBlocks[YamlBB.Index] = MatchedBlock;
      BlendedBlockHash BinHash = BlendedHashes[MatchedBlock->Index - 1];
      LLVM_DEBUG(dbgs() << "Matched yaml block (bid = " << YamlBB.Index << ")"
                        << " with hash " << Twine::utohexstr(YamlBB.Hash)
                        << " to BB (index = " << MatchedBlock->Index - 1 << ")"
                        << " with hash " << Twine::utohexstr(BinHash.combine())
                        << "\n");
      // Update matching stats accounting for the matched block.
<<<<<<< HEAD
      switch (Method) {
      case StaleMatcher::MATCH_EXACT:
        ++BC.Stats.NumExactMatchedBlocks;
        BC.Stats.ExactMatchedSampleCount += YamlBB.ExecCount;
        LLVM_DEBUG(dbgs() << "  exact hash match\n");
        break;
      case StaleMatcher::MATCH_PROBE_EXACT:
        ++BC.Stats.NumPseudoProbeExactMatchedBlocks;
        BC.Stats.PseudoProbeExactMatchedSampleCount += YamlBB.ExecCount;
        LLVM_DEBUG(dbgs() << "  exact pseudo probe match\n");
        break;
      case StaleMatcher::MATCH_PROBE_LOOSE:
        ++BC.Stats.NumPseudoProbeLooseMatchedBlocks;
        BC.Stats.PseudoProbeLooseMatchedSampleCount += YamlBB.ExecCount;
        LLVM_DEBUG(dbgs() << "  loose pseudo probe match\n");
        break;
      case StaleMatcher::MATCH_CALL:
        ++BC.Stats.NumCallMatchedBlocks;
        BC.Stats.CallMatchedSampleCount += YamlBB.ExecCount;
        LLVM_DEBUG(dbgs() << "  call match\n");
        break;
      case StaleMatcher::MATCH_OPCODE:
        ++BC.Stats.NumLooseMatchedBlocks;
        BC.Stats.LooseMatchedSampleCount += YamlBB.ExecCount;
        LLVM_DEBUG(dbgs() << "  loose hash match\n");
        break;
      case StaleMatcher::NO_MATCH:
        LLVM_DEBUG(dbgs() << "  no match\n");
=======
      if (Matcher.isHighConfidenceMatch(BinHash, YamlHash)) {
        ++BC.Stats.NumMatchedBlocks;
        BC.Stats.MatchedSampleCount += YamlBB.ExecCount;
        LLVM_DEBUG(dbgs() << "  exact match\n");
      } else {
        LLVM_DEBUG(dbgs() << "  loose match\n");
>>>>>>> bfa0afc8
      }
      if (YamlBB.NumInstructions == BB->size())
        ++BC.Stats.NumStaleBlocksWithEqualIcount;
    } else {
      LLVM_DEBUG(
          dbgs() << "Couldn't match yaml block (bid = " << YamlBB.Index << ")"
                 << " with hash " << Twine::utohexstr(YamlBB.Hash) << "\n");
    }

    // Update matching stats.
    ++BC.Stats.NumStaleBlocks;
    BC.Stats.StaleSampleCount += YamlBB.ExecCount;
  }

  // Match jumps from the profile to the jumps from CFG
  std::vector<uint64_t> OutWeight(Func.Blocks.size(), 0);
  std::vector<uint64_t> InWeight(Func.Blocks.size(), 0);
  for (const yaml::bolt::BinaryBasicBlockProfile &YamlBB : YamlBF.Blocks) {
    for (const yaml::bolt::SuccessorInfo &YamlSI : YamlBB.Successors) {
      if (YamlSI.Count == 0)
        continue;

      // Try to find the jump for a given (src, dst) pair from the profile and
      // assign the jump weight based on the profile count
      const uint64_t SrcIndex = YamlBB.Index;
      const uint64_t DstIndex = YamlSI.Index;

      const FlowBlock *MatchedSrcBlock = MatchedBlocks.lookup(SrcIndex);
      const FlowBlock *MatchedDstBlock = MatchedBlocks.lookup(DstIndex);

      if (MatchedSrcBlock != nullptr && MatchedDstBlock != nullptr) {
        // Find a jump between the two blocks
        FlowJump *Jump = nullptr;
        for (FlowJump *SuccJump : MatchedSrcBlock->SuccJumps) {
          if (SuccJump->Target == MatchedDstBlock->Index) {
            Jump = SuccJump;
            break;
          }
        }
        // Assign the weight, if the corresponding jump is found
        if (Jump != nullptr) {
          Jump->Weight = YamlSI.Count;
          Jump->HasUnknownWeight = false;
        }
      }
      // Assign the weight for the src block, if it is found
      if (MatchedSrcBlock != nullptr)
        OutWeight[MatchedSrcBlock->Index] += YamlSI.Count;
      // Assign the weight for the dst block, if it is found
      if (MatchedDstBlock != nullptr)
        InWeight[MatchedDstBlock->Index] += YamlSI.Count;
    }
  }

  // Assign block counts based on in-/out- jumps
  for (FlowBlock &Block : Func.Blocks) {
    if (OutWeight[Block.Index] == 0 && InWeight[Block.Index] == 0) {
      assert(Block.HasUnknownWeight && "unmatched block with a positive count");
      continue;
    }
    Block.HasUnknownWeight = false;
    Block.Weight = std::max(OutWeight[Block.Index], InWeight[Block.Index]);
  }

  return MatchedBlocks.size();
}

/// The function finds all blocks that are (i) reachable from the Entry block
/// and (ii) do not have a path to an exit, and marks all such blocks 'cold'
/// so that profi does not send any flow to such blocks.
void preprocessUnreachableBlocks(FlowFunction &Func) {
  const uint64_t NumBlocks = Func.Blocks.size();

  // Start bfs from the source
  std::queue<uint64_t> Queue;
  std::vector<bool> VisitedEntry(NumBlocks, false);
  for (uint64_t I = 0; I < NumBlocks; I++) {
    FlowBlock &Block = Func.Blocks[I];
    if (Block.isEntry()) {
      Queue.push(I);
      VisitedEntry[I] = true;
      break;
    }
  }
  while (!Queue.empty()) {
    const uint64_t Src = Queue.front();
    Queue.pop();
    for (FlowJump *Jump : Func.Blocks[Src].SuccJumps) {
      const uint64_t Dst = Jump->Target;
      if (!VisitedEntry[Dst]) {
        Queue.push(Dst);
        VisitedEntry[Dst] = true;
      }
    }
  }

  // Start bfs from all sinks
  std::vector<bool> VisitedExit(NumBlocks, false);
  for (uint64_t I = 0; I < NumBlocks; I++) {
    FlowBlock &Block = Func.Blocks[I];
    if (Block.isExit() && VisitedEntry[I]) {
      Queue.push(I);
      VisitedExit[I] = true;
    }
  }
  while (!Queue.empty()) {
    const uint64_t Src = Queue.front();
    Queue.pop();
    for (FlowJump *Jump : Func.Blocks[Src].PredJumps) {
      const uint64_t Dst = Jump->Source;
      if (!VisitedExit[Dst]) {
        Queue.push(Dst);
        VisitedExit[Dst] = true;
      }
    }
  }

  // Make all blocks of zero weight so that flow is not sent
  for (uint64_t I = 0; I < NumBlocks; I++) {
    FlowBlock &Block = Func.Blocks[I];
    if (Block.Weight == 0)
      continue;
    if (!VisitedEntry[I] || !VisitedExit[I]) {
      Block.Weight = 0;
      Block.HasUnknownWeight = true;
      Block.IsUnlikely = true;
      for (FlowJump *Jump : Block.SuccJumps) {
        if (Jump->Source == Block.Index && Jump->Target == Block.Index) {
          Jump->Weight = 0;
          Jump->HasUnknownWeight = true;
          Jump->IsUnlikely = true;
        }
      }
    }
  }
}

/// Decide if stale profile matching can be applied for a given function.
/// Currently we skip inference for (very) large instances and for instances
/// having "unexpected" control flow (e.g., having no sink basic blocks).
bool canApplyInference(const FlowFunction &Func,
                       const yaml::bolt::BinaryFunctionProfile &YamlBF,
                       const uint64_t &MatchedBlocks) {
  if (Func.Blocks.size() > opts::StaleMatchingMaxFuncSize)
    return false;

  if (MatchedBlocks * 100 <
      opts::StaleMatchingMinMatchedBlock * YamlBF.Blocks.size())
    return false;

  // Returns false if the artificial sink block has no predecessors meaning
  // there are no exit blocks.
  if (Func.Blocks[Func.Blocks.size() - 1].isEntry())
    return false;

  return true;
}

/// Apply the profile inference algorithm for a given flow function.
void applyInference(FlowFunction &Func) {
  ProfiParams Params;
  // Set the params from the command-line flags.
  Params.EvenFlowDistribution = opts::StaleMatchingEvenFlowDistribution;
  Params.RebalanceUnknown = opts::StaleMatchingRebalanceUnknown;
  Params.JoinIslands = opts::StaleMatchingJoinIslands;

  Params.CostBlockInc = opts::StaleMatchingCostBlockInc;
  Params.CostBlockEntryInc = opts::StaleMatchingCostBlockInc;
  Params.CostBlockDec = opts::StaleMatchingCostBlockDec;
  Params.CostBlockEntryDec = opts::StaleMatchingCostBlockDec;
  Params.CostBlockUnknownInc = opts::StaleMatchingCostBlockUnknownInc;

  Params.CostJumpInc = opts::StaleMatchingCostJumpInc;
  Params.CostJumpFTInc = opts::StaleMatchingCostJumpInc;
  Params.CostJumpDec = opts::StaleMatchingCostJumpDec;
  Params.CostJumpFTDec = opts::StaleMatchingCostJumpDec;
  Params.CostJumpUnknownInc = opts::StaleMatchingCostJumpUnknownInc;
  Params.CostJumpUnknownFTInc = opts::StaleMatchingCostJumpUnknownFTInc;

  applyFlowInference(Params, Func);
}

/// Collect inferred counts from the flow function and update annotations in
/// the binary function.
void assignProfile(BinaryFunction &BF,
                   const BinaryFunction::BasicBlockOrderType &BlockOrder,
                   FlowFunction &Func) {
  BinaryContext &BC = BF.getBinaryContext();

  assert(Func.Blocks.size() == BlockOrder.size() + 2);
  for (uint64_t I = 0; I < BlockOrder.size(); I++) {
    FlowBlock &Block = Func.Blocks[I + 1];
    BinaryBasicBlock *BB = BlockOrder[I];

    // Update block's count
    BB->setExecutionCount(Block.Flow);

    // Update jump counts: (i) clean existing counts and then (ii) set new ones
    auto BI = BB->branch_info_begin();
    for (const BinaryBasicBlock *DstBB : BB->successors()) {
      (void)DstBB;
      BI->Count = 0;
      BI->MispredictedCount = 0;
      ++BI;
    }
    for (FlowJump *Jump : Block.SuccJumps) {
      if (Jump->IsUnlikely)
        continue;
      if (Jump->Flow == 0)
        continue;

      // Skips the artificial sink block.
      if (Jump->Target == Func.Blocks.size() - 1)
        continue;
      BinaryBasicBlock &SuccBB = *BlockOrder[Jump->Target - 1];
      // Check if the edge corresponds to a regular jump or a landing pad
      if (BB->getSuccessor(SuccBB.getLabel())) {
        BinaryBasicBlock::BinaryBranchInfo &BI = BB->getBranchInfo(SuccBB);
        BI.Count += Jump->Flow;
      } else {
        BinaryBasicBlock *LP = BB->getLandingPad(SuccBB.getLabel());
        if (LP && LP->getKnownExecutionCount() < Jump->Flow)
          LP->setExecutionCount(Jump->Flow);
      }
    }

    // Update call-site annotations
    auto setOrUpdateAnnotation = [&](MCInst &Instr, StringRef Name,
                                     uint64_t Count) {
      if (BC.MIB->hasAnnotation(Instr, Name))
        BC.MIB->removeAnnotation(Instr, Name);
      // Do not add zero-count annotations
      if (Count == 0)
        return;
      BC.MIB->addAnnotation(Instr, Name, Count);
    };

    for (MCInst &Instr : *BB) {
      // Ignore pseudo instructions
      if (BC.MIB->isPseudo(Instr))
        continue;
      // Ignore jump tables
      const MCInst *LastInstr = BB->getLastNonPseudoInstr();
      if (BC.MIB->getJumpTable(*LastInstr) && LastInstr == &Instr)
        continue;

      if (BC.MIB->isIndirectCall(Instr) || BC.MIB->isIndirectBranch(Instr)) {
        auto &ICSP = BC.MIB->getOrCreateAnnotationAs<IndirectCallSiteProfile>(
            Instr, "CallProfile");
        if (!ICSP.empty()) {
          // Try to evenly distribute the counts among the call sites
          const uint64_t TotalCount = Block.Flow;
          const uint64_t NumSites = ICSP.size();
          for (uint64_t Idx = 0; Idx < ICSP.size(); Idx++) {
            IndirectCallProfile &CSP = ICSP[Idx];
            uint64_t CountPerSite = TotalCount / NumSites;
            // When counts cannot be exactly distributed, increase by 1 the
            // counts of the first (TotalCount % NumSites) call sites
            if (Idx < TotalCount % NumSites)
              CountPerSite++;
            CSP.Count = CountPerSite;
          }
        } else {
          ICSP.emplace_back(nullptr, Block.Flow, 0);
        }
      } else if (BC.MIB->getConditionalTailCall(Instr)) {
        // We don't know exactly the number of times the conditional tail call
        // is executed; conservatively, setting it to the count of the block
        setOrUpdateAnnotation(Instr, "CTCTakenCount", Block.Flow);
        BC.MIB->removeAnnotation(Instr, "CTCMispredCount");
      } else if (BC.MIB->isCall(Instr)) {
        setOrUpdateAnnotation(Instr, "Count", Block.Flow);
      }
    }
  }

  // Update function's execution count and mark the function inferred.
  BF.setExecutionCount(Func.Blocks[0].Flow);
  BF.setHasInferredProfile(true);
}

bool YAMLProfileReader::inferStaleProfile(
    BinaryFunction &BF, const yaml::bolt::BinaryFunctionProfile &YamlBF) {

  NamedRegionTimer T("inferStaleProfile", "stale profile inference", "rewrite",
                     "Rewrite passes", opts::TimeRewrite);

  if (!BF.hasCFG())
    return false;

  LLVM_DEBUG(dbgs() << "BOLT-INFO: applying profile inference for "
                    << "\"" << BF.getPrintName() << "\"\n");

  // Make sure that block hashes are up to date.
  BF.computeBlockHashes(YamlBP.Header.HashFunction);

  const BinaryFunction::BasicBlockOrderType BlockOrder(
      BF.getLayout().block_begin(), BF.getLayout().block_end());

  // Tracks the number of matched blocks.

  // Create a wrapper flow function to use with the profile inference algorithm.
  FlowFunction Func = createFlowFunction(BlockOrder);

  // Match as many block/jump counts from the stale profile as possible
  size_t MatchedBlocks =
      matchWeightsByHashes(BF.getBinaryContext(), BlockOrder, YamlBF, Func,
                           YamlBP.Header.HashFunction, IdToYamLBF);

  // Adjust the flow function by marking unreachable blocks Unlikely so that
  // they don't get any counts assigned.
  preprocessUnreachableBlocks(Func);

  // Check if profile inference can be applied for the instance.
  if (!canApplyInference(Func, YamlBF, MatchedBlocks))
    return false;

  // Apply the profile inference algorithm.
  applyInference(Func);

  // Collect inferred counts and update function annotations.
  assignProfile(BF, BlockOrder, Func);

  // As of now, we always mark the binary function having "correct" profile.
  // In the future, we may discard the results for instances with poor inference
  // metrics and keep such functions un-optimized.
  return true;
}

} // end namespace bolt
} // end namespace llvm<|MERGE_RESOLUTION|>--- conflicted
+++ resolved
@@ -46,10 +46,6 @@
 
 extern cl::opt<bool> TimeRewrite;
 extern cl::OptionCategory BoltOptCategory;
-<<<<<<< HEAD
-extern cl::opt<unsigned> Verbosity;
-=======
->>>>>>> bfa0afc8
 
 cl::opt<bool>
     InferStaleProfile("infer-stale-profile",
@@ -120,6 +116,11 @@
     cl::desc(
         "The cost of increasing an unknown fall-through jump count by one."),
     cl::init(3), cl::ReallyHidden, cl::cat(BoltOptCategory));
+
+cl::opt<bool> StaleMatchingWithBlockPseudoProbes(
+    "stale-matching-with-block-pseudo-probes",
+    cl::desc("Turns on stale matching with block pseudo probes."),
+    cl::init(false), cl::ReallyHidden, cl::cat(BoltOptCategory));
 
 } // namespace opts
 
@@ -213,7 +214,6 @@
     }
   }
 
-<<<<<<< HEAD
   /// Creates a mapping from a pseudo probe to a flow block.
   void mapProbeToBB(const MCDecodedPseudoProbe *Probe, FlowBlock *Block) {
     BBPseudoProbeToBlock[Probe] = Block;
@@ -234,25 +234,18 @@
   matchBlock(BlendedBlockHash BlendedHash, uint64_t CallHash,
              const ArrayRef<yaml::bolt::PseudoProbeInfo> PseudoProbes,
              const ArrayRef<yaml::bolt::InlineTreeInfo> InlineTree) {
-    const auto &[Block, Hash] = matchWithOpcodes(BlendedHash);
-    if (isHighConfidenceMatch(Hash, BlendedHash))
+    const auto &[Block, ExactHash] = matchWithOpcodes(BlendedHash);
+    if (Block && ExactHash)
       return {Block, MATCH_EXACT};
-    const auto &[ProbeBlock, Exact] =
+    const auto &[ProbeBlock, ExactProbe] =
         matchWithPseudoProbes(PseudoProbes, InlineTree);
     if (ProbeBlock)
-      return {ProbeBlock, Exact ? MATCH_PROBE_EXACT : MATCH_PROBE_LOOSE};
+      return {ProbeBlock, ExactProbe ? MATCH_PROBE_EXACT : MATCH_PROBE_LOOSE};
     if (const FlowBlock *BestBlock = matchWithCalls(BlendedHash, CallHash))
       return {BestBlock, MATCH_CALL};
     if (Block)
       return {Block, MATCH_OPCODE};
     return {nullptr, NO_MATCH};
-=======
-  /// Find the most similar block for a given hash.
-  const FlowBlock *matchBlock(BlendedBlockHash BlendedHash,
-                              uint64_t CallHash) const {
-    const FlowBlock *BestBlock = matchWithOpcodes(BlendedHash);
-    return BestBlock ? BestBlock : matchWithCalls(BlendedHash, CallHash);
->>>>>>> bfa0afc8
   }
 
   /// Returns true if the two basic blocks (in the binary and in the profile)
@@ -263,7 +256,6 @@
     return Hash1.InstrHash == Hash2.InstrHash;
   }
 
-<<<<<<< HEAD
   /// Returns matched InlineTree * for a given profile inline_tree_id.
   const MCDecodedPseudoProbeInlineTree *
   getInlineTreeNode(uint32_t ProfileInlineTreeNodeId) const {
@@ -281,25 +273,19 @@
     (void)Res;
   }
 
-=======
->>>>>>> bfa0afc8
 private:
   using HashBlockPairType = std::pair<BlendedBlockHash, FlowBlock *>;
   std::unordered_map<uint16_t, std::vector<HashBlockPairType>> OpHashToBlocks;
   std::unordered_map<uint64_t, std::vector<HashBlockPairType>> CallHashToBlocks;
-<<<<<<< HEAD
   DenseMap<uint32_t, const MCDecodedPseudoProbeInlineTree *> InlineTreeNodeMap;
   DenseMap<const MCDecodedPseudoProbe *, FlowBlock *> BBPseudoProbeToBlock;
-=======
->>>>>>> bfa0afc8
-
-  // Uses OpcodeHash to find the most similar block (with blended hash) for a
-  // given hash.
-  std::pair<const FlowBlock *, BlendedBlockHash>
+
+  // Uses OpcodeHash to find the most similar block for a given hash.
+  std::pair<const FlowBlock *, bool>
   matchWithOpcodes(BlendedBlockHash BlendedHash) const {
     auto BlockIt = OpHashToBlocks.find(BlendedHash.OpcodeHash);
     if (BlockIt == OpHashToBlocks.end())
-      return {nullptr, BlendedBlockHash(0)};
+      return {nullptr, false};
     FlowBlock *BestBlock = nullptr;
     uint64_t BestDist = std::numeric_limits<uint64_t>::max();
     BlendedBlockHash BestHash;
@@ -311,7 +297,7 @@
         BestHash = Hash;
       }
     }
-    return {BestBlock, BestHash};
+    return {BestBlock, isHighConfidenceMatch(BestHash, BlendedHash)};
   }
 
   // Uses CallHash to find the most similar block for a given hash.
@@ -335,7 +321,6 @@
     }
     return BestBlock;
   }
-<<<<<<< HEAD
 
   /// Matches a profile block with an binary block based on pseudo probes.
   /// Returns the best matching block (or nullptr) and whether the match is
@@ -403,8 +388,6 @@
     }
     return {BestMatchBlock, BestMatchCount / TotalMatchCount};
   }
-=======
->>>>>>> bfa0afc8
 };
 
 void BinaryFunction::computeBlockHashes(HashFunction HashFunction) const {
@@ -586,19 +569,14 @@
 /// of the basic blocks in the binary, the count is "matched" to the block.
 /// Similarly, if both the source and the target of a count in the profile are
 /// matched to a jump in the binary, the count is recorded in CFG.
-size_t
-matchWeightsByHashes(BinaryContext &BC,
-                     const BinaryFunction::BasicBlockOrderType &BlockOrder,
-                     const yaml::bolt::BinaryFunctionProfile &YamlBF,
-                     FlowFunction &Func, HashFunction HashFunction,
-                     YAMLProfileReader::ProfileLookupMap &IdToYamlBF) {
+size_t matchWeightsByHashes(
+    BinaryContext &BC, const BinaryFunction::BasicBlockOrderType &BlockOrder,
+    const yaml::bolt::BinaryFunctionProfile &YamlBF, FlowFunction &Func,
+    HashFunction HashFunction, YAMLProfileReader::ProfileLookupMap &IdToYamlBF,
+    const BinaryFunction &BF) {
 
   assert(Func.Blocks.size() == BlockOrder.size() + 2);
 
-<<<<<<< HEAD
-  StaleMatcher Matcher;
-=======
->>>>>>> bfa0afc8
   std::vector<uint64_t> CallHashes;
   std::vector<FlowBlock *> Blocks;
   std::vector<BlendedBlockHash> BlendedHashes;
@@ -621,11 +599,10 @@
     Blocks.push_back(&Func.Blocks[I + 1]);
     BlendedBlockHash BlendedHash(BB->getHash());
     BlendedHashes.push_back(BlendedHash);
-<<<<<<< HEAD
-
     LLVM_DEBUG(dbgs() << "BB with index " << I << " has hash = "
                       << Twine::utohexstr(BB->getHash()) << "\n");
   }
+  StaleMatcher Matcher;
   // Collects function pseudo probes for use in the StaleMatcher.
   if (opts::StaleMatchingWithBlockPseudoProbes) {
     const MCPseudoProbeDecoder *PseudoProbeDecoder = BC.getPseudoProbeDecoder();
@@ -640,7 +617,6 @@
               BF.getBasicBlockContainingOffset(Probe.getAddress() - FuncAddr))
         Matcher.mapProbeToBB(&Probe, Blocks[BB->getIndex()]);
     // Match inline tree nodes by GUID, checksum, parent, and call site.
-    unsigned MatchedNodes = 0;
     const MCDecodedPseudoProbeInlineTree *DummyInlineRoot =
         &PseudoProbeDecoder->getDummyInlineRoot();
     for (const yaml::bolt::InlineTreeInfo &InlineTreeNode : YamlBF.InlineTree) {
@@ -664,19 +640,10 @@
             std::get<1>(Child.getInlineSite()) != CallSiteProbe)
           continue;
         Matcher.mapInlineTreeNode(InlineTreeNodeId, &Child);
-        ++MatchedNodes;
         break;
       }
     }
-    LLVM_DEBUG(errs() << "matched " << MatchedNodes << "/"
-                      << YamlBF.InlineTree.size() << " inline tree nodes\n");
-  }
-=======
-    LLVM_DEBUG(dbgs() << "BB with index " << I << " has hash = "
-                      << Twine::utohexstr(BB->getHash()) << "\n");
-  }
-  StaleMatcher Matcher;
->>>>>>> bfa0afc8
+  }
   Matcher.init(Blocks, BlendedHashes, CallHashes);
 
   // Index in yaml profile => corresponding (matched) block
@@ -697,15 +664,14 @@
       else
         llvm_unreachable("Unhandled HashFunction");
     }
-<<<<<<< HEAD
     StaleMatcher::MatchMethod Method;
     std::tie(MatchedBlock, Method) = Matcher.matchBlock(
         YamlHash, CallHash, YamlBB.PseudoProbes, YamlBF.InlineTree);
-=======
-    MatchedBlock = Matcher.matchBlock(YamlHash, CallHash);
->>>>>>> bfa0afc8
-    if (MatchedBlock == nullptr && YamlBB.Index == 0)
+    if (MatchedBlock == nullptr && YamlBB.Index == 0) {
       MatchedBlock = Blocks[0];
+      // Report as loose match
+      Method = StaleMatcher::MATCH_OPCODE;
+    }
     if (MatchedBlock != nullptr) {
       const BinaryBasicBlock *BB = BlockOrder[MatchedBlock->Index - 1];
       MatchedBlocks[YamlBB.Index] = MatchedBlock;
@@ -716,12 +682,11 @@
                         << " with hash " << Twine::utohexstr(BinHash.combine())
                         << "\n");
       // Update matching stats accounting for the matched block.
-<<<<<<< HEAD
       switch (Method) {
       case StaleMatcher::MATCH_EXACT:
         ++BC.Stats.NumExactMatchedBlocks;
         BC.Stats.ExactMatchedSampleCount += YamlBB.ExecCount;
-        LLVM_DEBUG(dbgs() << "  exact hash match\n");
+        LLVM_DEBUG(dbgs() << "  exact match\n");
         break;
       case StaleMatcher::MATCH_PROBE_EXACT:
         ++BC.Stats.NumPseudoProbeExactMatchedBlocks;
@@ -741,18 +706,10 @@
       case StaleMatcher::MATCH_OPCODE:
         ++BC.Stats.NumLooseMatchedBlocks;
         BC.Stats.LooseMatchedSampleCount += YamlBB.ExecCount;
-        LLVM_DEBUG(dbgs() << "  loose hash match\n");
+        LLVM_DEBUG(dbgs() << "  loose match\n");
         break;
       case StaleMatcher::NO_MATCH:
         LLVM_DEBUG(dbgs() << "  no match\n");
-=======
-      if (Matcher.isHighConfidenceMatch(BinHash, YamlHash)) {
-        ++BC.Stats.NumMatchedBlocks;
-        BC.Stats.MatchedSampleCount += YamlBB.ExecCount;
-        LLVM_DEBUG(dbgs() << "  exact match\n");
-      } else {
-        LLVM_DEBUG(dbgs() << "  loose match\n");
->>>>>>> bfa0afc8
       }
       if (YamlBB.NumInstructions == BB->size())
         ++BC.Stats.NumStaleBlocksWithEqualIcount;
@@ -1060,7 +1017,7 @@
   // Match as many block/jump counts from the stale profile as possible
   size_t MatchedBlocks =
       matchWeightsByHashes(BF.getBinaryContext(), BlockOrder, YamlBF, Func,
-                           YamlBP.Header.HashFunction, IdToYamLBF);
+                           YamlBP.Header.HashFunction, IdToYamLBF, BF);
 
   // Adjust the flow function by marking unreachable blocks Unlikely so that
   // they don't get any counts assigned.
