//===- VPlanPatternMatch.h - Match on VPValues and recipes ------*- C++ -*-===//
//
// Part of the LLVM Project, under the Apache License v2.0 with LLVM Exceptions.
// See https://llvm.org/LICENSE.txt for license information.
// SPDX-License-Identifier: Apache-2.0 WITH LLVM-exception
//
//===----------------------------------------------------------------------===//
//
// This file provides a simple and efficient mechanism for performing general
// tree-based pattern matches on the VPlan values and recipes, based on
// LLVM's IR pattern matchers.
//
// Currently it provides generic matchers for unary and binary VPInstructions,
// and specialized matchers like m_Not, m_ActiveLaneMask, m_BranchOnCond,
// m_BranchOnCount to match specific VPInstructions.
// TODO: Add missing matchers for additional opcodes and recipes as needed.
//
//===----------------------------------------------------------------------===//

#ifndef LLVM_TRANSFORM_VECTORIZE_VPLANPATTERNMATCH_H
#define LLVM_TRANSFORM_VECTORIZE_VPLANPATTERNMATCH_H

#include "VPlan.h"

namespace llvm {
namespace VPlanPatternMatch {

template <typename Val, typename Pattern> bool match(Val *V, const Pattern &P) {
  return const_cast<Pattern &>(P).match(V);
}

template <typename Class> struct class_match {
  template <typename ITy> bool match(ITy *V) { return isa<Class>(V); }
};

/// Match an arbitrary VPValue and ignore it.
inline class_match<VPValue> m_VPValue() { return class_match<VPValue>(); }

template <typename Class> struct bind_ty {
  Class *&VR;

  bind_ty(Class *&V) : VR(V) {}

  template <typename ITy> bool match(ITy *V) {
    if (auto *CV = dyn_cast<Class>(V)) {
      VR = CV;
      return true;
    }
    return false;
  }
};

/// Match a specified integer value or vector of all elements of that
/// value. \p BitWidth optionally specifies the bitwidth the matched constant
/// must have. If it is 0, the matched constant can have any bitwidth.
template <unsigned BitWidth = 0> struct specific_intval {
  APInt Val;

  specific_intval(APInt V) : Val(std::move(V)) {}

  bool match(VPValue *VPV) {
    if (!VPV->isLiveIn())
      return false;
    Value *V = VPV->getLiveInIRValue();
    const auto *CI = dyn_cast<ConstantInt>(V);
    if (!CI && V->getType()->isVectorTy())
      if (const auto *C = dyn_cast<Constant>(V))
        CI = dyn_cast_or_null<ConstantInt>(
            C->getSplatValue(/*AllowPoison=*/false));
    if (!CI)
      return false;

    assert((BitWidth == 0 || CI->getBitWidth() == BitWidth) &&
           "Trying the match constant with unexpected bitwidth.");
    return APInt::isSameValue(CI->getValue(), Val);
  }
};

inline specific_intval<0> m_SpecificInt(uint64_t V) {
  return specific_intval<0>(APInt(64, V));
}

inline specific_intval<1> m_False() { return specific_intval<1>(APInt(64, 0)); }

/// Matching combinators
template <typename LTy, typename RTy> struct match_combine_or {
  LTy L;
  RTy R;

  match_combine_or(const LTy &Left, const RTy &Right) : L(Left), R(Right) {}

  template <typename ITy> bool match(ITy *V) {
    if (L.match(V))
      return true;
    if (R.match(V))
      return true;
    return false;
  }
};

template <typename LTy, typename RTy>
inline match_combine_or<LTy, RTy> m_CombineOr(const LTy &L, const RTy &R) {
  return match_combine_or<LTy, RTy>(L, R);
}

/// Match a VPValue, capturing it if we match.
inline bind_ty<VPValue> m_VPValue(VPValue *&V) { return V; }

namespace detail {

/// A helper to match an opcode against multiple recipe types.
template <unsigned Opcode, typename...> struct MatchRecipeAndOpcode {};

template <unsigned Opcode, typename RecipeTy>
struct MatchRecipeAndOpcode<Opcode, RecipeTy> {
  static bool match(const VPRecipeBase *R) {
    auto *DefR = dyn_cast<RecipeTy>(R);
    return DefR && DefR->getOpcode() == Opcode;
  }
};

template <unsigned Opcode, typename RecipeTy, typename... RecipeTys>
struct MatchRecipeAndOpcode<Opcode, RecipeTy, RecipeTys...> {
  static bool match(const VPRecipeBase *R) {
    return MatchRecipeAndOpcode<Opcode, RecipeTy>::match(R) ||
           MatchRecipeAndOpcode<Opcode, RecipeTys...>::match(R);
  }
};
} // namespace detail

template <typename Op0_t, unsigned Opcode, typename... RecipeTys>
struct UnaryRecipe_match {
  Op0_t Op0;

  UnaryRecipe_match(Op0_t Op0) : Op0(Op0) {}

  bool match(const VPValue *V) {
    auto *DefR = V->getDefiningRecipe();
    return DefR && match(DefR);
  }

  bool match(const VPRecipeBase *R) {
    if (!detail::MatchRecipeAndOpcode<Opcode, RecipeTys...>::match(R))
      return false;
    assert(R->getNumOperands() == 1 &&
           "recipe with matched opcode does not have 1 operands");
    return Op0.match(R->getOperand(0));
  }
};

template <typename Op0_t, unsigned Opcode>
using UnaryVPInstruction_match =
    UnaryRecipe_match<Op0_t, Opcode, VPInstruction>;

template <typename Op0_t, unsigned Opcode>
using AllUnaryRecipe_match =
    UnaryRecipe_match<Op0_t, Opcode, VPWidenRecipe, VPReplicateRecipe,
                      VPWidenCastRecipe, VPInstruction>;

template <typename Op0_t, typename Op1_t, unsigned Opcode, bool Commutative,
          typename... RecipeTys>
struct BinaryRecipe_match {
  Op0_t Op0;
  Op1_t Op1;

  BinaryRecipe_match(Op0_t Op0, Op1_t Op1) : Op0(Op0), Op1(Op1) {}

  bool match(const VPValue *V) {
    auto *DefR = V->getDefiningRecipe();
    return DefR && match(DefR);
  }

  bool match(const VPSingleDefRecipe *R) {
    return match(static_cast<const VPRecipeBase *>(R));
  }

  bool match(const VPRecipeBase *R) {
    if (!detail::MatchRecipeAndOpcode<Opcode, RecipeTys...>::match(R))
      return false;
    assert(R->getNumOperands() == 2 &&
           "recipe with matched opcode does not have 2 operands");
    if (Op0.match(R->getOperand(0)) && Op1.match(R->getOperand(1)))
      return true;
    return Commutative && Op0.match(R->getOperand(1)) &&
           Op1.match(R->getOperand(0));
  }
};

template <typename Op0_t, typename Op1_t, unsigned Opcode>
using BinaryVPInstruction_match =
    BinaryRecipe_match<Op0_t, Op1_t, Opcode, /*Commutative*/ false,
                       VPInstruction>;

template <typename Op0_t, typename Op1_t, unsigned Opcode,
          bool Commutative = false>
using AllBinaryRecipe_match =
    BinaryRecipe_match<Op0_t, Op1_t, Opcode, Commutative, VPWidenRecipe,
                       VPReplicateRecipe, VPWidenCastRecipe, VPInstruction>;

template <unsigned Opcode, typename Op0_t>
inline UnaryVPInstruction_match<Op0_t, Opcode>
m_VPInstruction(const Op0_t &Op0) {
  return UnaryVPInstruction_match<Op0_t, Opcode>(Op0);
}

template <unsigned Opcode, typename Op0_t, typename Op1_t>
inline BinaryVPInstruction_match<Op0_t, Op1_t, Opcode>
m_VPInstruction(const Op0_t &Op0, const Op1_t &Op1) {
  return BinaryVPInstruction_match<Op0_t, Op1_t, Opcode>(Op0, Op1);
}

template <typename Op0_t>
inline UnaryVPInstruction_match<Op0_t, VPInstruction::Not>
m_Not(const Op0_t &Op0) {
  return m_VPInstruction<VPInstruction::Not>(Op0);
}

template <typename Op0_t>
inline UnaryVPInstruction_match<Op0_t, VPInstruction::BranchOnCond>
m_BranchOnCond(const Op0_t &Op0) {
  return m_VPInstruction<VPInstruction::BranchOnCond>(Op0);
}

template <typename Op0_t, typename Op1_t>
inline BinaryVPInstruction_match<Op0_t, Op1_t, VPInstruction::ActiveLaneMask>
m_ActiveLaneMask(const Op0_t &Op0, const Op1_t &Op1) {
  return m_VPInstruction<VPInstruction::ActiveLaneMask>(Op0, Op1);
}

template <typename Op0_t, typename Op1_t>
inline BinaryVPInstruction_match<Op0_t, Op1_t, VPInstruction::BranchOnCount>
m_BranchOnCount(const Op0_t &Op0, const Op1_t &Op1) {
  return m_VPInstruction<VPInstruction::BranchOnCount>(Op0, Op1);
}

template <unsigned Opcode, typename Op0_t>
inline AllUnaryRecipe_match<Op0_t, Opcode> m_Unary(const Op0_t &Op0) {
  return AllUnaryRecipe_match<Op0_t, Opcode>(Op0);
}

template <typename Op0_t>
inline AllUnaryRecipe_match<Op0_t, Instruction::Trunc>
m_Trunc(const Op0_t &Op0) {
  return m_Unary<Instruction::Trunc, Op0_t>(Op0);
}

template <typename Op0_t>
inline AllUnaryRecipe_match<Op0_t, Instruction::ZExt> m_ZExt(const Op0_t &Op0) {
  return m_Unary<Instruction::ZExt, Op0_t>(Op0);
}

template <typename Op0_t>
inline AllUnaryRecipe_match<Op0_t, Instruction::SExt> m_SExt(const Op0_t &Op0) {
  return m_Unary<Instruction::SExt, Op0_t>(Op0);
}

template <typename Op0_t>
inline match_combine_or<AllUnaryRecipe_match<Op0_t, Instruction::ZExt>,
                        AllUnaryRecipe_match<Op0_t, Instruction::SExt>>
m_ZExtOrSExt(const Op0_t &Op0) {
  return m_CombineOr(m_ZExt(Op0), m_SExt(Op0));
}

template <unsigned Opcode, typename Op0_t, typename Op1_t,
          bool Commutative = false>
inline AllBinaryRecipe_match<Op0_t, Op1_t, Opcode, Commutative>
m_Binary(const Op0_t &Op0, const Op1_t &Op1) {
  return AllBinaryRecipe_match<Op0_t, Op1_t, Opcode, Commutative>(Op0, Op1);
}

template <typename Op0_t, typename Op1_t>
inline AllBinaryRecipe_match<Op0_t, Op1_t, Instruction::Mul>
m_Mul(const Op0_t &Op0, const Op1_t &Op1) {
  return m_Binary<Instruction::Mul, Op0_t, Op1_t>(Op0, Op1);
}

/// Match a binary OR operation. Note that while conceptually the operands can
/// be matched commutatively, \p Commutative defaults to false in line with the
/// IR-based pattern matching infrastructure. Use m_c_BinaryOr for a commutative
/// version of the matcher.
template <typename Op0_t, typename Op1_t, bool Commutative = false>
inline AllBinaryRecipe_match<Op0_t, Op1_t, Instruction::Or, Commutative>
m_BinaryOr(const Op0_t &Op0, const Op1_t &Op1) {
  return m_Binary<Instruction::Or, Op0_t, Op1_t, Commutative>(Op0, Op1);
}

template <typename Op0_t, typename Op1_t>
inline AllBinaryRecipe_match<Op0_t, Op1_t, Instruction::Or,
                             /*Commutative*/ true>
m_c_BinaryOr(const Op0_t &Op0, const Op1_t &Op1) {
  return m_BinaryOr<Op0_t, Op1_t, /*Commutative*/ true>(Op0, Op1);
}

template <typename Op0_t, typename Op1_t>
<<<<<<< HEAD
inline AllBinaryRecipe_match<Op0_t, Op1_t, Instruction::Or>
m_BinaryOr(const Op0_t &Op0, const Op1_t &Op1) {
  return m_Binary<Instruction::Or, Op0_t, Op1_t>(Op0, Op1);
=======
inline BinaryVPInstruction_match<Op0_t, Op1_t, VPInstruction::LogicalAnd>
m_LogicalAnd(const Op0_t &Op0, const Op1_t &Op1) {
  return m_VPInstruction<VPInstruction::LogicalAnd, Op0_t, Op1_t>(Op0, Op1);
>>>>>>> 97025bd9
}

template <typename Op0_t, typename Op1_t>
inline BinaryVPInstruction_match<Op0_t, Op1_t, VPInstruction::LogicalAnd>
m_LogicalAnd(const Op0_t &Op0, const Op1_t &Op1) {
  return m_VPInstruction<VPInstruction::LogicalAnd, Op0_t, Op1_t>(Op0, Op1);
}
} // namespace VPlanPatternMatch
} // namespace llvm

#endif<|MERGE_RESOLUTION|>--- conflicted
+++ resolved
@@ -292,21 +292,9 @@
 }
 
 template <typename Op0_t, typename Op1_t>
-<<<<<<< HEAD
-inline AllBinaryRecipe_match<Op0_t, Op1_t, Instruction::Or>
-m_BinaryOr(const Op0_t &Op0, const Op1_t &Op1) {
-  return m_Binary<Instruction::Or, Op0_t, Op1_t>(Op0, Op1);
-=======
 inline BinaryVPInstruction_match<Op0_t, Op1_t, VPInstruction::LogicalAnd>
 m_LogicalAnd(const Op0_t &Op0, const Op1_t &Op1) {
   return m_VPInstruction<VPInstruction::LogicalAnd, Op0_t, Op1_t>(Op0, Op1);
->>>>>>> 97025bd9
-}
-
-template <typename Op0_t, typename Op1_t>
-inline BinaryVPInstruction_match<Op0_t, Op1_t, VPInstruction::LogicalAnd>
-m_LogicalAnd(const Op0_t &Op0, const Op1_t &Op1) {
-  return m_VPInstruction<VPInstruction::LogicalAnd, Op0_t, Op1_t>(Op0, Op1);
 }
 } // namespace VPlanPatternMatch
 } // namespace llvm
