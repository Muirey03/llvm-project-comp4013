//===- lib/MC/MCPseudoProbe.cpp - Pseudo probe encoding support ----------===//
//
// Part of the LLVM Project, under the Apache License v2.0 with LLVM Exceptions.
// See https://llvm.org/LICENSE.txt for license information.
// SPDX-License-Identifier: Apache-2.0 WITH LLVM-exception
//
//===----------------------------------------------------------------------===//

#include "llvm/MC/MCPseudoProbe.h"
#include "llvm/ADT/STLExtras.h"
#include "llvm/IR/PseudoProbe.h"
#include "llvm/MC/MCAsmInfo.h"
#include "llvm/MC/MCAssembler.h"
#include "llvm/MC/MCContext.h"
#include "llvm/MC/MCExpr.h"
#include "llvm/MC/MCFragment.h"
#include "llvm/MC/MCObjectFileInfo.h"
#include "llvm/MC/MCObjectStreamer.h"
#include "llvm/MC/MCSymbol.h"
#include "llvm/Support/Endian.h"
#include "llvm/Support/Error.h"
<<<<<<< HEAD
#include "llvm/Support/FormatVariadic.h"
=======
>>>>>>> dd754cd2
#include "llvm/Support/LEB128.h"
#include "llvm/Support/MD5.h"
#include "llvm/Support/Timer.h"
#include "llvm/Support/raw_ostream.h"
#include <algorithm>
#include <cassert>
#include <limits>
#include <memory>
#include <sstream>
#include <vector>

#define DEBUG_TYPE "mcpseudoprobe"

using namespace llvm;
using namespace support;

#ifndef NDEBUG
int MCPseudoProbeTable::DdgPrintIndent = 0;
#endif

static const MCExpr *buildSymbolDiff(MCObjectStreamer *MCOS, const MCSymbol *A,
                                     const MCSymbol *B) {
  MCContext &Context = MCOS->getContext();
  MCSymbolRefExpr::VariantKind Variant = MCSymbolRefExpr::VK_None;
  const MCExpr *ARef = MCSymbolRefExpr::create(A, Variant, Context);
  const MCExpr *BRef = MCSymbolRefExpr::create(B, Variant, Context);
  const MCExpr *AddrDelta =
      MCBinaryExpr::create(MCBinaryExpr::Sub, ARef, BRef, Context);
  return AddrDelta;
}

uint64_t MCDecodedPseudoProbe::getGuid() const { return InlineTree->Guid; }

void MCPseudoProbe::emit(MCObjectStreamer *MCOS,
                         const MCPseudoProbe *LastProbe) const {
  bool IsSentinel = isSentinelProbe(getAttributes());
  assert((LastProbe || IsSentinel) &&
         "Last probe should not be null for non-sentinel probes");

  // Emit Index
  MCOS->emitULEB128IntValue(Index);
  // Emit Type and the flag:
  // Type (bit 0 to 3), with bit 4 to 6 for attributes.
  // Flag (bit 7, 0 - code address, 1 - address delta). This indicates whether
  // the following field is a symbolic code address or an address delta.
  // Emit FS discriminator
  assert(Type <= 0xF && "Probe type too big to encode, exceeding 15");
  auto NewAttributes = Attributes;
  if (Discriminator)
    NewAttributes |= (uint32_t)PseudoProbeAttributes::HasDiscriminator;
  assert(NewAttributes <= 0x7 &&
         "Probe attributes too big to encode, exceeding 7");
  uint8_t PackedType = Type | (NewAttributes << 4);
  uint8_t Flag =
      !IsSentinel ? ((int8_t)MCPseudoProbeFlag::AddressDelta << 7) : 0;
  MCOS->emitInt8(Flag | PackedType);

  if (!IsSentinel) {
    // Emit the delta between the address label and LastProbe.
    const MCExpr *AddrDelta =
        buildSymbolDiff(MCOS, Label, LastProbe->getLabel());
    int64_t Delta;
    if (AddrDelta->evaluateAsAbsolute(Delta, MCOS->getAssemblerPtr())) {
      MCOS->emitSLEB128IntValue(Delta);
    } else {
      MCOS->insert(MCOS->getContext().allocFragment<MCPseudoProbeAddrFragment>(
          AddrDelta));
    }
  } else {
    // Emit the GUID of the split function that the sentinel probe represents.
    MCOS->emitInt64(Guid);
  }

  if (Discriminator)
    MCOS->emitULEB128IntValue(Discriminator);

  LLVM_DEBUG({
    dbgs().indent(MCPseudoProbeTable::DdgPrintIndent);
    dbgs() << "Probe: " << Index << "\n";
  });
}

void MCPseudoProbeInlineTree::addPseudoProbe(
    const MCPseudoProbe &Probe, const MCPseudoProbeInlineStack &InlineStack) {
  // The function should not be called on the root.
  assert(isRoot() && "Should only be called on root");

  // When it comes here, the input look like:
  //    Probe: GUID of C, ...
  //    InlineStack: [88, A], [66, B]
  // which means, Function A inlines function B at call site with a probe id of
  // 88, and B inlines C at probe 66. The tri-tree expects a tree path like {[0,
  // A], [88, B], [66, C]} to locate the tree node where the probe should be
  // added. Note that the edge [0, A] means A is the top-level function we are
  // emitting probes for.

  // Make a [0, A] edge.
  // An empty inline stack means the function that the probe originates from
  // is a top-level function.
  InlineSite Top;
  if (InlineStack.empty()) {
    Top = InlineSite(Probe.getGuid(), 0);
  } else {
    Top = InlineSite(std::get<0>(InlineStack.front()), 0);
  }

  auto *Cur = getOrAddNode(Top);

  // Make interior edges by walking the inline stack. Once it's done, Cur should
  // point to the node that the probe originates from.
  if (!InlineStack.empty()) {
    auto Iter = InlineStack.begin();
    auto Index = std::get<1>(*Iter);
    Iter++;
    for (; Iter != InlineStack.end(); Iter++) {
      // Make an edge by using the previous probe id and current GUID.
      Cur = Cur->getOrAddNode(InlineSite(std::get<0>(*Iter), Index));
      Index = std::get<1>(*Iter);
    }
    Cur = Cur->getOrAddNode(InlineSite(Probe.getGuid(), Index));
  }

  Cur->Probes.push_back(Probe);
}

void MCPseudoProbeInlineTree::emit(MCObjectStreamer *MCOS,
                                   const MCPseudoProbe *&LastProbe) {
  LLVM_DEBUG({
    dbgs().indent(MCPseudoProbeTable::DdgPrintIndent);
    dbgs() << "Group [\n";
    MCPseudoProbeTable::DdgPrintIndent += 2;
  });
  assert(!isRoot() && "Root should be handled separately");

  // Emit probes grouped by GUID.
  LLVM_DEBUG({
    dbgs().indent(MCPseudoProbeTable::DdgPrintIndent);
    dbgs() << "GUID: " << Guid << "\n";
  });
  // Emit Guid
  MCOS->emitInt64(Guid);
  // Emit number of probes in this node, including a sentinel probe for
  // top-level functions if needed.
  bool NeedSentinel = false;
  if (Parent->isRoot()) {
    assert(isSentinelProbe(LastProbe->getAttributes()) &&
           "Starting probe of a top-level function should be a sentinel probe");
    // The main body of a split function doesn't need a sentinel probe.
    if (LastProbe->getGuid() != Guid)
      NeedSentinel = true;
  }

  MCOS->emitULEB128IntValue(Probes.size() + NeedSentinel);
  // Emit number of direct inlinees
  MCOS->emitULEB128IntValue(Children.size());
  // Emit sentinel probe for top-level functions
  if (NeedSentinel)
    LastProbe->emit(MCOS, nullptr);

  // Emit probes in this group
  for (const auto &Probe : Probes) {
    Probe.emit(MCOS, LastProbe);
    LastProbe = &Probe;
  }

  // Emit sorted descendant. InlineSite is unique for each pair, so there will
  // be no ordering of Inlinee based on MCPseudoProbeInlineTree*
  using InlineeType = std::pair<InlineSite, MCPseudoProbeInlineTree *>;
  std::vector<InlineeType> Inlinees;
  for (const auto &Child : Children)
    Inlinees.emplace_back(Child.first, Child.second.get());
  llvm::sort(Inlinees, llvm::less_first());

  for (const auto &Inlinee : Inlinees) {
    // Emit probe index
    MCOS->emitULEB128IntValue(std::get<1>(Inlinee.first));
    LLVM_DEBUG({
      dbgs().indent(MCPseudoProbeTable::DdgPrintIndent);
      dbgs() << "InlineSite: " << std::get<1>(Inlinee.first) << "\n";
    });
    // Emit the group
    Inlinee.second->emit(MCOS, LastProbe);
  }

  LLVM_DEBUG({
    MCPseudoProbeTable::DdgPrintIndent -= 2;
    dbgs().indent(MCPseudoProbeTable::DdgPrintIndent);
    dbgs() << "]\n";
  });
}

void MCPseudoProbeSections::emit(MCObjectStreamer *MCOS) {
  MCContext &Ctx = MCOS->getContext();
  SmallVector<std::pair<MCSymbol *, MCPseudoProbeInlineTree *>> Vec;
  Vec.reserve(MCProbeDivisions.size());
  for (auto &ProbeSec : MCProbeDivisions)
    Vec.emplace_back(ProbeSec.first, &ProbeSec.second);
  for (auto I : llvm::enumerate(MCOS->getAssembler()))
    I.value().setOrdinal(I.index());
  llvm::sort(Vec, [](auto A, auto B) {
    return A.first->getSection().getOrdinal() <
           B.first->getSection().getOrdinal();
  });
  for (auto [FuncSym, RootPtr] : Vec) {
    const auto &Root = *RootPtr;
    if (auto *S = Ctx.getObjectFileInfo()->getPseudoProbeSection(
            FuncSym->getSection())) {
      // Switch to the .pseudoprobe section or a comdat group.
      MCOS->switchSection(S);
      // Emit probes grouped by GUID.
      // Emit sorted descendant. InlineSite is unique for each pair, so there
      // will be no ordering of Inlinee based on MCPseudoProbeInlineTree*
      using InlineeType = std::pair<InlineSite, MCPseudoProbeInlineTree *>;
      std::vector<InlineeType> Inlinees;
      for (const auto &Child : Root.getChildren())
        Inlinees.emplace_back(Child.first, Child.second.get());
      llvm::sort(Inlinees, llvm::less_first());

      for (const auto &Inlinee : Inlinees) {
        // Emit the group guarded by a sentinel probe.
        MCPseudoProbe SentinelProbe(
            const_cast<MCSymbol *>(FuncSym), MD5Hash(FuncSym->getName()),
            (uint32_t)PseudoProbeReservedId::Invalid,
            (uint32_t)PseudoProbeType::Block,
            (uint32_t)PseudoProbeAttributes::Sentinel, 0);
        const MCPseudoProbe *Probe = &SentinelProbe;
        Inlinee.second->emit(MCOS, Probe);
      }
    }
  }
}

//
// This emits the pseudo probe tables.
//
void MCPseudoProbeTable::emit(MCObjectStreamer *MCOS) {
  MCContext &Ctx = MCOS->getContext();
  auto &ProbeTable = Ctx.getMCPseudoProbeTable();

  // Bail out early so we don't switch to the pseudo_probe section needlessly
  // and in doing so create an unnecessary (if empty) section.
  auto &ProbeSections = ProbeTable.getProbeSections();
  if (ProbeSections.empty())
    return;

  LLVM_DEBUG(MCPseudoProbeTable::DdgPrintIndent = 0);

  // Put out the probe.
  ProbeSections.emit(MCOS);
}

static StringRef getProbeFNameForGUID(const GUIDProbeFunctionMap &GUID2FuncMAP,
                                      uint64_t GUID) {
  auto It = GUID2FuncMAP.find(GUID);
  assert(It != GUID2FuncMAP.end() &&
         "Probe function must exist for a valid GUID");
  return It->FuncName;
}

void MCPseudoProbeFuncDesc::print(raw_ostream &OS) {
  OS << "GUID: " << FuncGUID << " Name: " << FuncName << "\n";
  OS << "Hash: " << FuncHash << "\n";
}

void MCDecodedPseudoProbe::getInlineContext(
    SmallVectorImpl<MCPseudoProbeFrameLocation> &ContextStack,
    const GUIDProbeFunctionMap &GUID2FuncMAP) const {
  uint32_t Begin = ContextStack.size();
  MCDecodedPseudoProbeInlineTree *Cur = InlineTree;
  // It will add the string of each node's inline site during iteration.
  // Note that it won't include the probe's belonging function(leaf location)
  while (Cur->hasInlineSite()) {
    StringRef FuncName = getProbeFNameForGUID(GUID2FuncMAP, Cur->Parent->Guid);
    ContextStack.emplace_back(MCPseudoProbeFrameLocation(
        FuncName, std::get<1>(Cur->getInlineSite())));
    Cur = static_cast<MCDecodedPseudoProbeInlineTree *>(Cur->Parent);
  }
  // Make the ContextStack in caller-callee order
  std::reverse(ContextStack.begin() + Begin, ContextStack.end());
}

std::string MCDecodedPseudoProbe::getInlineContextStr(
    const GUIDProbeFunctionMap &GUID2FuncMAP) const {
  std::ostringstream OContextStr;
  SmallVector<MCPseudoProbeFrameLocation, 16> ContextStack;
  getInlineContext(ContextStack, GUID2FuncMAP);
  for (auto &Cxt : ContextStack) {
    if (OContextStr.str().size())
      OContextStr << " @ ";
    OContextStr << Cxt.first.str() << ":" << Cxt.second;
  }
  return OContextStr.str();
}

static const char *PseudoProbeTypeStr[3] = {"Block", "IndirectCall",
                                            "DirectCall"};

void MCDecodedPseudoProbe::print(raw_ostream &OS,
                                 const GUIDProbeFunctionMap &GUID2FuncMAP,
                                 bool ShowName) const {
  OS << "FUNC: ";
  if (ShowName) {
    StringRef FuncName = getProbeFNameForGUID(GUID2FuncMAP, getGuid());
    OS << FuncName.str() << " ";
  } else {
    OS << getGuid() << " ";
  }
  OS << "Index: " << Index << "  ";
  if (Discriminator)
    OS << "Discriminator: " << Discriminator << "  ";
  OS << "Type: " << PseudoProbeTypeStr[static_cast<uint8_t>(Type)] << "  ";
  std::string InlineContextStr = getInlineContextStr(GUID2FuncMAP);
  if (InlineContextStr.size()) {
    OS << "Inlined: @ ";
    OS << InlineContextStr;
  }
  OS << "\n";
}

template <typename T> ErrorOr<T> MCPseudoProbeDecoder::readUnencodedNumber() {
  if (Data + sizeof(T) > End) {
    return std::error_code();
  }
  T Val = endian::readNext<T, llvm::endianness::little>(Data);
  return ErrorOr<T>(Val);
}

template <typename T> ErrorOr<T> MCPseudoProbeDecoder::readUnsignedNumber() {
  unsigned NumBytesRead = 0;
  uint64_t Val = decodeULEB128(Data, &NumBytesRead);
  if (Val > std::numeric_limits<T>::max() || (Data + NumBytesRead > End)) {
    return std::error_code();
  }
  Data += NumBytesRead;
  return ErrorOr<T>(static_cast<T>(Val));
}

template <typename T> ErrorOr<T> MCPseudoProbeDecoder::readSignedNumber() {
  unsigned NumBytesRead = 0;
  int64_t Val = decodeSLEB128(Data, &NumBytesRead);
  if (Val > std::numeric_limits<T>::max() || (Data + NumBytesRead > End)) {
    return std::error_code();
  }
  Data += NumBytesRead;
  return ErrorOr<T>(static_cast<T>(Val));
}

ErrorOr<StringRef> MCPseudoProbeDecoder::readString(uint32_t Size) {
  StringRef Str(reinterpret_cast<const char *>(Data), Size);
  if (Data + Size > End) {
    return std::error_code();
  }
  Data += Size;
  return ErrorOr<StringRef>(Str);
}

bool MCPseudoProbeDecoder::buildGUID2FuncDescMap(const uint8_t *Start,
                                                 std::size_t Size) {
  Timer T("buildGUID2FDMap", "build GUID to FuncDesc map");
  T.startTimer();
  // The pseudo_probe_desc section has a format like:
  // .section .pseudo_probe_desc,"",@progbits
  // .quad -5182264717993193164   // GUID
  // .quad 4294967295             // Hash
  // .uleb 3                      // Name size
  // .ascii "foo"                 // Name
  // .quad -2624081020897602054
  // .quad 174696971957
  // .uleb 34
  // .ascii "main"

  Data = Start;
  End = Data + Size;

  uint32_t FuncDescCount = 0;
  while (Data < End) {
    // GUID
    if (!readUnencodedNumber<uint64_t>())
      return false;
    // Hash
    if (!readUnencodedNumber<uint64_t>())
      return false;

    auto ErrorOrNameSize = readUnsignedNumber<uint32_t>();
    if (!ErrorOrNameSize)
      return false;
    // Function name
    if (!readString(*ErrorOrNameSize))
      return false;
    ++FuncDescCount;
  }
  assert(Data == End && "Have unprocessed data in pseudo_probe_desc section");
  GUID2FuncDescMap.reserve(FuncDescCount);

  Data = Start;
  End = Data + Size;
  while (Data < End) {
    uint64_t GUID =
        cantFail(errorOrToExpected(readUnencodedNumber<uint64_t>()));
    uint64_t Hash =
        cantFail(errorOrToExpected(readUnencodedNumber<uint64_t>()));
    uint32_t NameSize =
        cantFail(errorOrToExpected(readUnsignedNumber<uint32_t>()));
    StringRef Name = cantFail(errorOrToExpected(readString(NameSize)));

    // Initialize PseudoProbeFuncDesc and populate it into GUID2FuncDescMap
    GUID2FuncDescMap.emplace_back(GUID, Hash, Name.copy(FuncNameAllocator));
  }
  assert(Data == End && "Have unprocessed data in pseudo_probe_desc section");
  assert(GUID2FuncDescMap.size() == FuncDescCount &&
         "Mismatching function description count pre- and post-parsing");
  llvm::sort(GUID2FuncDescMap, [](const auto &LHS, const auto &RHS) {
    return LHS.FuncGUID < RHS.FuncGUID;
  });
<<<<<<< HEAD
  T.stopTimer();
  auto TT = T.getTotalTime();
  T.clear();
  dbgs() << "func desc ";
  TT.print(TT, dbgs());
  dbgs() << '\n';
=======
>>>>>>> dd754cd2
  return true;
}

template <bool IsTopLevelFunc>
bool MCPseudoProbeDecoder::buildAddress2ProbeMap(
    MCDecodedPseudoProbeInlineTree *Cur, uint64_t &LastAddr,
    const Uint64Set &GuidFilter, const Uint64Map &FuncStartAddrs,
    const uint32_t CurChildIndex) {
  // The pseudo_probe section encodes an inline forest and each tree has a
  // format defined in MCPseudoProbe.h

  uint32_t Index = 0;
  if (IsTopLevelFunc) {
    // Use a sequential id for top level inliner.
    Index = CurChildIndex;
  } else {
    // Read inline site for inlinees
    Index = cantFail(errorOrToExpected(readUnsignedNumber<uint32_t>()));
  }

  // Read guid
  uint64_t Guid = cantFail(errorOrToExpected(readUnencodedNumber<uint64_t>()));

  // Decide if top-level node should be disgarded.
  if (IsTopLevelFunc && !GuidFilter.empty() && !GuidFilter.count(Guid))
    Cur = nullptr;

  // If the incoming node is null, all its children nodes should be disgarded.
  if (Cur) {
    // Switch/add to a new tree node(inlinee)
    Cur->getChildren()[CurChildIndex] =
        MCDecodedPseudoProbeInlineTree(InlineSite(Guid, Index), Cur);
    Cur = &Cur->getChildren()[CurChildIndex];
    if (IsTopLevelFunc && !EncodingIsAddrBased) {
      if (auto V = FuncStartAddrs.lookup(Guid))
        LastAddr = V;
    }
  }

  // Read number of probes in the current node.
  uint32_t NodeCount =
      cantFail(errorOrToExpected(readUnsignedNumber<uint32_t>()));
  uint32_t CurrentProbeCount = 0;
  // Read number of direct inlinees
  uint32_t ChildrenToProcess =
      cantFail(errorOrToExpected(readUnsignedNumber<uint32_t>()));
  // Read all probes in this node
  for (std::size_t I = 0; I < NodeCount; I++) {
    // Read index
    uint32_t Index =
        cantFail(errorOrToExpected(readUnsignedNumber<uint32_t>()));
    // Read type | flag.
    uint8_t Value = cantFail(errorOrToExpected(readUnencodedNumber<uint8_t>()));
    uint8_t Kind = Value & 0xf;
    uint8_t Attr = (Value & 0x70) >> 4;
    // Read address
    uint64_t Addr = 0;
    if (Value & 0x80) {
      int64_t Offset = cantFail(errorOrToExpected(readSignedNumber<int64_t>()));
      Addr = LastAddr + Offset;
    } else {
      Addr = cantFail(errorOrToExpected(readUnencodedNumber<int64_t>()));
      if (isSentinelProbe(Attr)) {
        // For sentinel probe, the addr field actually stores the GUID of the
        // split function. Convert it to the real address.
        if (auto V = FuncStartAddrs.lookup(Addr))
          Addr = V;
      } else {
        // For now we assume all probe encoding should be either based on
        // leading probe address or function start address.
        // The scheme is for downwards compatibility.
        // TODO: retire this scheme once compatibility is no longer an issue.
        EncodingIsAddrBased = true;
      }
    }

    uint32_t Discriminator = 0;
    if (hasDiscriminator(Attr)) {
      Discriminator =
          cantFail(errorOrToExpected(readUnsignedNumber<uint32_t>()));
    }

    if (Cur && !isSentinelProbe(Attr)) {
      PseudoProbeVec.emplace_back(Addr, Index, PseudoProbeType(Kind), Attr,
                                  Discriminator, Cur);
      ++CurrentProbeCount;
    }
    LastAddr = Addr;
  }

  if (Cur) {
    Cur->setProbes(
        MutableArrayRef(PseudoProbeVec).take_back(CurrentProbeCount));
    InlineTreeVec.resize(InlineTreeVec.size() + ChildrenToProcess);
    Cur->getChildren() =
        MutableArrayRef(InlineTreeVec).take_back(ChildrenToProcess);
  }
  for (uint32_t I = 0; I < ChildrenToProcess; I++) {
    buildAddress2ProbeMap<false>(Cur, LastAddr, GuidFilter, FuncStartAddrs, I);
  }
  return Cur;
}

template <bool IsTopLevelFunc>
bool MCPseudoProbeDecoder::countRecords(bool &Discard, uint32_t &ProbeCount,
                                        uint32_t &InlinedCount,
                                        const Uint64Set &GuidFilter) {
  if (!IsTopLevelFunc)
    // Read inline site for inlinees
    if (!readUnsignedNumber<uint32_t>())
      return false;

  // Read guid
  auto ErrorOrCurGuid = readUnencodedNumber<uint64_t>();
  if (!ErrorOrCurGuid)
    return false;
  uint64_t Guid = std::move(*ErrorOrCurGuid);

  // Decide if top-level node should be disgarded.
  if (IsTopLevelFunc) {
    Discard = !GuidFilter.empty() && !GuidFilter.count(Guid);
    if (!Discard)
      // Allocate an entry for top-level function record.
      ++InlinedCount;
<<<<<<< HEAD
  }

  // Read number of probes in the current node.
  auto ErrorOrNodeCount = readUnsignedNumber<uint32_t>();
  if (!ErrorOrNodeCount)
    return false;
  uint32_t NodeCount = std::move(*ErrorOrNodeCount);
  uint32_t CurrentProbeCount = 0;

  // Read number of direct inlinees
  auto ErrorOrCurChildrenToProcess = readUnsignedNumber<uint32_t>();
  if (!ErrorOrCurChildrenToProcess)
    return false;
  uint32_t ChildrenToProcess = std::move(*ErrorOrCurChildrenToProcess);

  // Read all probes in this node
  for (std::size_t I = 0; I < NodeCount; I++) {
    // Read index
    if (!readUnsignedNumber<uint32_t>())
      return false;

    // Read type | flag.
    auto ErrorOrValue = readUnencodedNumber<uint8_t>();
    if (!ErrorOrValue)
      return false;
    uint8_t Value = std::move(*ErrorOrValue);

    uint8_t Attr = (Value & 0x70) >> 4;
    if (Value & 0x80) {
      // Offset
      if (!readSignedNumber<int64_t>())
        return false;
    } else {
      // Addr
      if (!readUnencodedNumber<int64_t>())
        return false;
    }

    if (hasDiscriminator(Attr))
      // Discriminator
      if (!readUnsignedNumber<uint32_t>())
        return false;

    if (!Discard && !isSentinelProbe(Attr))
      ++CurrentProbeCount;
  }

=======
  }

  // Read number of probes in the current node.
  auto ErrorOrNodeCount = readUnsignedNumber<uint32_t>();
  if (!ErrorOrNodeCount)
    return false;
  uint32_t NodeCount = std::move(*ErrorOrNodeCount);
  uint32_t CurrentProbeCount = 0;

  // Read number of direct inlinees
  auto ErrorOrCurChildrenToProcess = readUnsignedNumber<uint32_t>();
  if (!ErrorOrCurChildrenToProcess)
    return false;
  uint32_t ChildrenToProcess = std::move(*ErrorOrCurChildrenToProcess);

  // Read all probes in this node
  for (std::size_t I = 0; I < NodeCount; I++) {
    // Read index
    if (!readUnsignedNumber<uint32_t>())
      return false;

    // Read type | flag.
    auto ErrorOrValue = readUnencodedNumber<uint8_t>();
    if (!ErrorOrValue)
      return false;
    uint8_t Value = std::move(*ErrorOrValue);

    uint8_t Attr = (Value & 0x70) >> 4;
    if (Value & 0x80) {
      // Offset
      if (!readSignedNumber<int64_t>())
        return false;
    } else {
      // Addr
      if (!readUnencodedNumber<int64_t>())
        return false;
    }

    if (hasDiscriminator(Attr))
      // Discriminator
      if (!readUnsignedNumber<uint32_t>())
        return false;

    if (!Discard && !isSentinelProbe(Attr))
      ++CurrentProbeCount;
  }

>>>>>>> dd754cd2
  if (!Discard) {
    ProbeCount += CurrentProbeCount;
    InlinedCount += ChildrenToProcess;
  }

  for (uint32_t I = 0; I < ChildrenToProcess; I++)
    if (!countRecords<false>(Discard, ProbeCount, InlinedCount, GuidFilter))
      return false;
  return true;
}

bool MCPseudoProbeDecoder::buildAddress2ProbeMap(
    const uint8_t *Start, std::size_t Size, const Uint64Set &GuidFilter,
    const Uint64Map &FuncStartAddrs) {
  // For function records in the order of their appearance in the encoded data
  // (DFS), count the number of contained probes and inlined function records.
  uint32_t ProbeCount = 0;
  uint32_t InlinedCount = 0;
  uint32_t TopLevelFuncs = 0;
  Data = Start;
  End = Data + Size;
  bool Discard = false;
<<<<<<< HEAD
  Timer T("countRecords", "pre-parsing function records");
  T.startTimer();
=======
>>>>>>> dd754cd2
  while (Data < End) {
    if (!countRecords<true>(Discard, ProbeCount, InlinedCount, GuidFilter))
      return false;
    TopLevelFuncs += !Discard;
  }
<<<<<<< HEAD
  T.stopTimer();
  auto TT = T.getTotalTime();
  T.clear();
  dbgs() << "pre-parsing ";
  TT.print(TT, dbgs());
  assert(Data == End && "Have unprocessed data in pseudo_probe section");
  T.startTimer();
=======
  assert(Data == End && "Have unprocessed data in pseudo_probe section");
>>>>>>> dd754cd2
  PseudoProbeVec.reserve(ProbeCount);
  InlineTreeVec.reserve(InlinedCount);

  // Allocate top-level function records as children of DummyInlineRoot.
  InlineTreeVec.resize(TopLevelFuncs);
  DummyInlineRoot.getChildren() = MutableArrayRef(InlineTreeVec);

<<<<<<< HEAD
  T.stopTimer();
  TT = T.getTotalTime();
  T.clear();
  dbgs() << "\nalloc ";
  TT.print(TT, dbgs());

  T.startTimer();
=======
>>>>>>> dd754cd2
  Data = Start;
  End = Data + Size;
  uint64_t LastAddr = 0;
  uint32_t CurChildIndex = 0;
  while (Data < End)
    CurChildIndex += buildAddress2ProbeMap<true>(
        &DummyInlineRoot, LastAddr, GuidFilter, FuncStartAddrs, CurChildIndex);
<<<<<<< HEAD
  T.stopTimer();
  TT = T.getTotalTime();
  T.clear();
  dbgs() << "\nparsing ";
  TT.print(TT, dbgs());
=======
>>>>>>> dd754cd2
  assert(Data == End && "Have unprocessed data in pseudo_probe section");
  assert(PseudoProbeVec.size() == ProbeCount &&
         "Mismatching probe count pre- and post-parsing");
  assert(InlineTreeVec.size() == InlinedCount &&
         "Mismatching function records count pre- and post-parsing");

<<<<<<< HEAD
  T.startTimer();
=======
>>>>>>> dd754cd2
  std::vector<std::pair<uint64_t, uint32_t>> SortedA2P(ProbeCount);
  for (const auto &[I, Probe] : llvm::enumerate(PseudoProbeVec))
    SortedA2P[I] = {Probe.getAddress(), I};
  llvm::sort(SortedA2P);
  Address2ProbesMap.reserve(ProbeCount);
  for (const uint32_t I : llvm::make_second_range(SortedA2P))
    Address2ProbesMap.emplace_back(PseudoProbeVec[I]);
  SortedA2P.clear();
<<<<<<< HEAD
  T.stopTimer();
  TT = T.getTotalTime();
  T.clear();
  dbgs() << "\nsorting ";
  TT.print(TT, dbgs());
  dbgs() << '\n';
  size_t PPVecSize = 32 * PseudoProbeVec.capacity();
  size_t ITVecSize = 48 * InlineTreeVec.capacity();
  size_t G2FDMapSize = 32 * GUID2FuncDescMap.capacity();
  size_t StringSize = FuncNameAllocator.getBytesAllocated();
  size_t A2PSize = 8 * Address2ProbesMap.capacity();
  dbgs() << formatv("PPVec size: {0} GiB\n", 1.f * PPVecSize / (1 << 30))
         << formatv("ITVec size: {0} GiB\n", 1.f * ITVecSize / (1 << 30))
         << formatv("G2FDMap size: {0} GiB\n", 1.f * G2FDMapSize / (1 << 30))
         << formatv("  (strings {0} GiB)\n", 1.f * StringSize / (1 << 30))
         << formatv("A2P size: {0} GiB\n", 1.f * A2PSize / (1 << 30))
         << formatv("Total size: {0} GiB\n",
                    1.f * (PPVecSize + ITVecSize + G2FDMapSize + A2PSize) /
                        (1 << 30));
=======
>>>>>>> dd754cd2
  return true;
}

void MCPseudoProbeDecoder::printGUID2FuncDescMap(raw_ostream &OS) {
  OS << "Pseudo Probe Desc:\n";
  for (auto &I : GUID2FuncDescMap)
    I.print(OS);
}

void MCPseudoProbeDecoder::printProbeForAddress(raw_ostream &OS,
                                                uint64_t Address) {
  for (const MCDecodedPseudoProbe &Probe : Address2ProbesMap.find(Address)) {
    OS << " [Probe]:\t";
    Probe.print(OS, GUID2FuncDescMap, true);
  }
}

void MCPseudoProbeDecoder::printProbesForAllAddresses(raw_ostream &OS) {
  uint64_t PrevAddress = INT64_MAX;
  for (MCDecodedPseudoProbe &Probe : Address2ProbesMap) {
    uint64_t Address = Probe.getAddress();
    if (Address != PrevAddress) {
      PrevAddress = Address;
      OS << "Address:\t" << Address << '\n';
    }
    OS << " [Probe]:\t";
    Probe.print(OS, GUID2FuncDescMap, true);
  }
}

const MCDecodedPseudoProbe *
MCPseudoProbeDecoder::getCallProbeForAddr(uint64_t Address) const {
  const MCDecodedPseudoProbe *CallProbe = nullptr;
  for (const MCDecodedPseudoProbe &Probe : Address2ProbesMap.find(Address)) {
    if (Probe.isCall()) {
      // Disabling the assert and returning first call probe seen so far.
      // Subsequent call probes, if any, are ignored. Due to the the way
      // .pseudo_probe section is decoded, probes of the same-named independent
      // static functions are merged thus multiple call probes may be seen for a
      // callsite. This should only happen to compiler-generated statics, with
      // -funique-internal-linkage-names where user statics get unique names.
      //
      // TODO: re-enable or narrow down the assert to static functions only.
      //
      // assert(!CallProbe &&
      //        "There should be only one call probe corresponding to address "
      //        "which is a callsite.");
      CallProbe = &Probe;
      break;
    }
  }
  return CallProbe;
}

const MCPseudoProbeFuncDesc *
MCPseudoProbeDecoder::getFuncDescForGUID(uint64_t GUID) const {
  auto It = GUID2FuncDescMap.find(GUID);
  assert(It != GUID2FuncDescMap.end() && "Function descriptor doesn't exist");
  return &*It;
}

void MCPseudoProbeDecoder::getInlineContextForProbe(
    const MCDecodedPseudoProbe *Probe,
    SmallVectorImpl<MCPseudoProbeFrameLocation> &InlineContextStack,
    bool IncludeLeaf) const {
  Probe->getInlineContext(InlineContextStack, GUID2FuncDescMap);
  if (!IncludeLeaf)
    return;
  // Note that the context from probe doesn't include leaf frame,
  // hence we need to retrieve and prepend leaf if requested.
  const auto *FuncDesc = getFuncDescForGUID(Probe->getGuid());
  InlineContextStack.emplace_back(
      MCPseudoProbeFrameLocation(FuncDesc->FuncName, Probe->getIndex()));
}

const MCPseudoProbeFuncDesc *MCPseudoProbeDecoder::getInlinerDescForProbe(
    const MCDecodedPseudoProbe *Probe) const {
  MCDecodedPseudoProbeInlineTree *InlinerNode = Probe->getInlineTreeNode();
  if (!InlinerNode->hasInlineSite())
    return nullptr;
  return getFuncDescForGUID(InlinerNode->Parent->Guid);
}<|MERGE_RESOLUTION|>--- conflicted
+++ resolved
@@ -19,13 +19,8 @@
 #include "llvm/MC/MCSymbol.h"
 #include "llvm/Support/Endian.h"
 #include "llvm/Support/Error.h"
-<<<<<<< HEAD
-#include "llvm/Support/FormatVariadic.h"
-=======
->>>>>>> dd754cd2
 #include "llvm/Support/LEB128.h"
 #include "llvm/Support/MD5.h"
-#include "llvm/Support/Timer.h"
 #include "llvm/Support/raw_ostream.h"
 #include <algorithm>
 #include <cassert>
@@ -381,8 +376,6 @@
 
 bool MCPseudoProbeDecoder::buildGUID2FuncDescMap(const uint8_t *Start,
                                                  std::size_t Size) {
-  Timer T("buildGUID2FDMap", "build GUID to FuncDesc map");
-  T.startTimer();
   // The pseudo_probe_desc section has a format like:
   // .section .pseudo_probe_desc,"",@progbits
   // .quad -5182264717993193164   // GUID
@@ -437,15 +430,6 @@
   llvm::sort(GUID2FuncDescMap, [](const auto &LHS, const auto &RHS) {
     return LHS.FuncGUID < RHS.FuncGUID;
   });
-<<<<<<< HEAD
-  T.stopTimer();
-  auto TT = T.getTotalTime();
-  T.clear();
-  dbgs() << "func desc ";
-  TT.print(TT, dbgs());
-  dbgs() << '\n';
-=======
->>>>>>> dd754cd2
   return true;
 }
 
@@ -570,7 +554,6 @@
     if (!Discard)
       // Allocate an entry for top-level function record.
       ++InlinedCount;
-<<<<<<< HEAD
   }
 
   // Read number of probes in the current node.
@@ -618,55 +601,6 @@
       ++CurrentProbeCount;
   }
 
-=======
-  }
-
-  // Read number of probes in the current node.
-  auto ErrorOrNodeCount = readUnsignedNumber<uint32_t>();
-  if (!ErrorOrNodeCount)
-    return false;
-  uint32_t NodeCount = std::move(*ErrorOrNodeCount);
-  uint32_t CurrentProbeCount = 0;
-
-  // Read number of direct inlinees
-  auto ErrorOrCurChildrenToProcess = readUnsignedNumber<uint32_t>();
-  if (!ErrorOrCurChildrenToProcess)
-    return false;
-  uint32_t ChildrenToProcess = std::move(*ErrorOrCurChildrenToProcess);
-
-  // Read all probes in this node
-  for (std::size_t I = 0; I < NodeCount; I++) {
-    // Read index
-    if (!readUnsignedNumber<uint32_t>())
-      return false;
-
-    // Read type | flag.
-    auto ErrorOrValue = readUnencodedNumber<uint8_t>();
-    if (!ErrorOrValue)
-      return false;
-    uint8_t Value = std::move(*ErrorOrValue);
-
-    uint8_t Attr = (Value & 0x70) >> 4;
-    if (Value & 0x80) {
-      // Offset
-      if (!readSignedNumber<int64_t>())
-        return false;
-    } else {
-      // Addr
-      if (!readUnencodedNumber<int64_t>())
-        return false;
-    }
-
-    if (hasDiscriminator(Attr))
-      // Discriminator
-      if (!readUnsignedNumber<uint32_t>())
-        return false;
-
-    if (!Discard && !isSentinelProbe(Attr))
-      ++CurrentProbeCount;
-  }
-
->>>>>>> dd754cd2
   if (!Discard) {
     ProbeCount += CurrentProbeCount;
     InlinedCount += ChildrenToProcess;
@@ -689,27 +623,12 @@
   Data = Start;
   End = Data + Size;
   bool Discard = false;
-<<<<<<< HEAD
-  Timer T("countRecords", "pre-parsing function records");
-  T.startTimer();
-=======
->>>>>>> dd754cd2
   while (Data < End) {
     if (!countRecords<true>(Discard, ProbeCount, InlinedCount, GuidFilter))
       return false;
     TopLevelFuncs += !Discard;
   }
-<<<<<<< HEAD
-  T.stopTimer();
-  auto TT = T.getTotalTime();
-  T.clear();
-  dbgs() << "pre-parsing ";
-  TT.print(TT, dbgs());
   assert(Data == End && "Have unprocessed data in pseudo_probe section");
-  T.startTimer();
-=======
-  assert(Data == End && "Have unprocessed data in pseudo_probe section");
->>>>>>> dd754cd2
   PseudoProbeVec.reserve(ProbeCount);
   InlineTreeVec.reserve(InlinedCount);
 
@@ -717,16 +636,6 @@
   InlineTreeVec.resize(TopLevelFuncs);
   DummyInlineRoot.getChildren() = MutableArrayRef(InlineTreeVec);
 
-<<<<<<< HEAD
-  T.stopTimer();
-  TT = T.getTotalTime();
-  T.clear();
-  dbgs() << "\nalloc ";
-  TT.print(TT, dbgs());
-
-  T.startTimer();
-=======
->>>>>>> dd754cd2
   Data = Start;
   End = Data + Size;
   uint64_t LastAddr = 0;
@@ -734,24 +643,12 @@
   while (Data < End)
     CurChildIndex += buildAddress2ProbeMap<true>(
         &DummyInlineRoot, LastAddr, GuidFilter, FuncStartAddrs, CurChildIndex);
-<<<<<<< HEAD
-  T.stopTimer();
-  TT = T.getTotalTime();
-  T.clear();
-  dbgs() << "\nparsing ";
-  TT.print(TT, dbgs());
-=======
->>>>>>> dd754cd2
   assert(Data == End && "Have unprocessed data in pseudo_probe section");
   assert(PseudoProbeVec.size() == ProbeCount &&
          "Mismatching probe count pre- and post-parsing");
   assert(InlineTreeVec.size() == InlinedCount &&
          "Mismatching function records count pre- and post-parsing");
 
-<<<<<<< HEAD
-  T.startTimer();
-=======
->>>>>>> dd754cd2
   std::vector<std::pair<uint64_t, uint32_t>> SortedA2P(ProbeCount);
   for (const auto &[I, Probe] : llvm::enumerate(PseudoProbeVec))
     SortedA2P[I] = {Probe.getAddress(), I};
@@ -760,28 +657,6 @@
   for (const uint32_t I : llvm::make_second_range(SortedA2P))
     Address2ProbesMap.emplace_back(PseudoProbeVec[I]);
   SortedA2P.clear();
-<<<<<<< HEAD
-  T.stopTimer();
-  TT = T.getTotalTime();
-  T.clear();
-  dbgs() << "\nsorting ";
-  TT.print(TT, dbgs());
-  dbgs() << '\n';
-  size_t PPVecSize = 32 * PseudoProbeVec.capacity();
-  size_t ITVecSize = 48 * InlineTreeVec.capacity();
-  size_t G2FDMapSize = 32 * GUID2FuncDescMap.capacity();
-  size_t StringSize = FuncNameAllocator.getBytesAllocated();
-  size_t A2PSize = 8 * Address2ProbesMap.capacity();
-  dbgs() << formatv("PPVec size: {0} GiB\n", 1.f * PPVecSize / (1 << 30))
-         << formatv("ITVec size: {0} GiB\n", 1.f * ITVecSize / (1 << 30))
-         << formatv("G2FDMap size: {0} GiB\n", 1.f * G2FDMapSize / (1 << 30))
-         << formatv("  (strings {0} GiB)\n", 1.f * StringSize / (1 << 30))
-         << formatv("A2P size: {0} GiB\n", 1.f * A2PSize / (1 << 30))
-         << formatv("Total size: {0} GiB\n",
-                    1.f * (PPVecSize + ITVecSize + G2FDMapSize + A2PSize) /
-                        (1 << 30));
-=======
->>>>>>> dd754cd2
   return true;
 }
 
