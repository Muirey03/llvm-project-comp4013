--- conflicted
+++ resolved
@@ -2295,21 +2295,6 @@
   return Considerable;
 }
 
-<<<<<<< HEAD
-RISCVTTIImpl::TTI::MemCmpExpansionOptions
-RISCVTTIImpl::enableMemCmpExpansion(bool OptSize, bool IsZeroCmp) const {
-  TTI::MemCmpExpansionOptions Options;
-  // FIXME: Vector haven't been tested.
-  Options.AllowOverlappingLoads =
-      (ST->enableUnalignedScalarMem() || ST->enableUnalignedVectorMem());
-  Options.MaxNumLoads = TLI->getMaxExpandSizeMemcmp(OptSize);
-  Options.NumLoadsPerBlock = Options.MaxNumLoads;
-  if (ST->is64Bit())
-    Options.LoadSizes = {8, 4, 2, 1};
-  else
-    Options.LoadSizes = {4, 2, 1};
-  return Options;
-=======
 bool RISCVTTIImpl::canSplatOperand(unsigned Opcode, int Operand) const {
   switch (Opcode) {
   case Instruction::Add:
@@ -2446,5 +2431,19 @@
     Ops.push_back(&OpIdx.value());
   }
   return true;
->>>>>>> 6e65dd06
+}
+
+RISCVTTIImpl::TTI::MemCmpExpansionOptions
+RISCVTTIImpl::enableMemCmpExpansion(bool OptSize, bool IsZeroCmp) const {
+  TTI::MemCmpExpansionOptions Options;
+  // FIXME: Vector haven't been tested.
+  Options.AllowOverlappingLoads =
+      (ST->enableUnalignedScalarMem() || ST->enableUnalignedVectorMem());
+  Options.MaxNumLoads = TLI->getMaxExpandSizeMemcmp(OptSize);
+  Options.NumLoadsPerBlock = Options.MaxNumLoads;
+  if (ST->is64Bit())
+    Options.LoadSizes = {8, 4, 2, 1};
+  else
+    Options.LoadSizes = {4, 2, 1};
+  return Options;
 }