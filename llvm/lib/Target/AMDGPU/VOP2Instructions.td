--- conflicted
+++ resolved
@@ -779,21 +779,12 @@
 } // End isCommutable = 1
 
 // These are special and do not read the exec mask.
-<<<<<<< HEAD
-let isConvergent = 1, Uses = []<Register> in {
-def V_READLANE_B32 : VOP2_Pseudo<"v_readlane_b32", VOP_READLANE,
-  [(set i32:$vdst, (int_amdgcn_readlane i32:$src0, i32:$src1))]>;
-let IsNeverUniform = 1, Constraints = "$vdst = $vdst_in", DisableEncoding="$vdst_in" in {
-def V_WRITELANE_B32 : VOP2_Pseudo<"v_writelane_b32", VOP_WRITELANE,
-  [(set i32:$vdst, (int_amdgcn_writelane i32:$src0, i32:$src1, i32:$vdst_in))]>;
-=======
 let isConvergent = 1, Uses = []<Register>, IsInvalidSingleUseConsumer = 1 in {
 def V_READLANE_B32 : VOP2_Pseudo<"v_readlane_b32", VOP_READLANE, []>;
 let IsNeverUniform = 1, Constraints = "$vdst = $vdst_in", DisableEncoding="$vdst_in" in {
 def V_WRITELANE_B32 : VOP2_Pseudo<"v_writelane_b32", VOP_WRITELANE, []> {
     let IsInvalidSingleUseProducer = 1;
   }
->>>>>>> 4ae23bcc
 } // End IsNeverUniform, $vdst = $vdst_in, DisableEncoding $vdst_in
 } // End isConvergent = 1
 
