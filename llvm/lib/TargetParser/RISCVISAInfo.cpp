--- conflicted
+++ resolved
@@ -500,12 +500,7 @@
                  ExtName.str(),
                  RISCVISAUtils::ExtensionVersion{MajorVersion, MinorVersion})
              .second)
-<<<<<<< HEAD
-      return createStringError(errc::invalid_argument,
-                               "duplicate extension '" + ExtName + "'");
-=======
       return getError("duplicate extension '" + ExtName + "'");
->>>>>>> 76c84e70
   }
   ISAInfo->updateImpliedLengths();
   return std::move(ISAInfo);
@@ -585,21 +580,8 @@
     // Baseline is `i` or `e`
     if (auto E = getExtensionVersion(
             StringRef(&Baseline, 1), Exts, Major, Minor, ConsumeLength,
-<<<<<<< HEAD
-            EnableExperimentalExtension, ExperimentalExtensionVersionCheck)) {
-      if (!IgnoreUnknown)
-        return std::move(E);
-      // If IgnoreUnknown, then ignore an unrecognised version of the baseline
-      // ISA and just use the default supported version.
-      consumeError(std::move(E));
-      auto Version = findDefaultVersion(StringRef(&Baseline, 1));
-      Major = Version->Major;
-      Minor = Version->Minor;
-    }
-=======
             EnableExperimentalExtension, ExperimentalExtensionVersionCheck))
       return std::move(E);
->>>>>>> 76c84e70
 
     // Postpone AddExtension until end of this function
     SeenExtMap[StringRef(&Baseline, 1).str()] = {Major, Minor};
@@ -607,12 +589,7 @@
   case 'g':
     // g expands to extensions in RISCVGImplications.
     if (Arch.size() > 1 && isDigit(Arch[1]))
-<<<<<<< HEAD
-      return createStringError(errc::invalid_argument,
-                               "version not supported for 'g'");
-=======
       return getError("version not supported for 'g'");
->>>>>>> 76c84e70
 
     // Versions for g are disallowed, and this was checked for previously.
     ConsumeLength = 0;
@@ -679,20 +656,8 @@
       unsigned Major, Minor, ConsumeLength;
       if (auto E = getExtensionVersion(Name, Vers, Major, Minor, ConsumeLength,
                                        EnableExperimentalExtension,
-<<<<<<< HEAD
-                                       ExperimentalExtensionVersionCheck)) {
-        if (!IgnoreUnknown)
-          return E;
-
-        consumeError(std::move(E));
-        if (Name.size() == 1)
-          Ext = Ext.substr(ConsumeLength);
-        continue;
-      }
-=======
                                        ExperimentalExtensionVersionCheck))
         return E;
->>>>>>> 76c84e70
 
       if (Name.size() == 1)
         Ext = Ext.substr(ConsumeLength);
@@ -710,11 +675,7 @@
     const std::string &ExtName = SeenExtAndVers.first;
 
     if (!RISCVISAInfo::isSupportedExtension(ExtName))
-<<<<<<< HEAD
-      return getStringErrorForInvalidExt(ExtName);
-=======
       return getErrorForInvalidExt(ExtName);
->>>>>>> 76c84e70
     ISAInfo->Exts[ExtName] = SeenExtAndVers.second;
   }
 
