//===- PassManager.h --------------------------------------------*- C++ -*-===//
//
// Part of the LLVM Project, under the Apache License v2.0 with LLVM Exceptions.
// See https://llvm.org/LICENSE.txt for license information.
// SPDX-License-Identifier: Apache-2.0 WITH LLVM-exception
//
//===----------------------------------------------------------------------===//
//
// Registers and executes the Sandbox IR passes.
//
// The pass manager contains an ordered sequence of passes that it runs in
// order. The passes are owned by the PassRegistry, not by the PassManager.
//
// Note that in this design a pass manager is also a pass. So a pass manager
// runs when it is it's turn to run in its parent pass-manager pass pipeline.
//

#ifndef LLVM_SANDBOXIR_PASSMANAGER_H
#define LLVM_SANDBOXIR_PASSMANAGER_H

#include <memory>

#include "llvm/ADT/DenseMap.h"
#include "llvm/ADT/STLExtras.h"
#include "llvm/SandboxIR/Pass.h"
#include "llvm/Support/Debug.h"

namespace llvm::sandboxir {

class Value;

/// Base class.
template <typename ParentPass, typename ContainedPass>
class PassManager : public ParentPass {
protected:
  /// The list of passes that this pass manager will run.
  SmallVector<std::unique_ptr<ContainedPass>> Passes;

  PassManager(StringRef Name) : ParentPass(Name) {}
  PassManager(const PassManager &) = delete;
  PassManager(PassManager &&) = default;
  virtual ~PassManager() = default;
  PassManager &operator=(const PassManager &) = delete;

public:
  /// Adds \p Pass to the pass pipeline.
  void addPass(std::unique_ptr<ContainedPass> Pass) {
    // TODO: Check that Pass's class type works with this PassManager type.
    Passes.push_back(std::move(Pass));
  }

  using CreatePassFunc =
      std::function<std::unique_ptr<ContainedPass>(StringRef)>;

  /// Parses \p Pipeline as a comma-separated sequence of pass names and sets
  /// the pass pipeline, using \p CreatePass to instantiate passes by name.
  ///
  /// After calling this function, the PassManager contains only the specified
  /// pipeline, any previously added passes are cleared.
  void setPassPipeline(StringRef Pipeline, CreatePassFunc CreatePass) {
    static constexpr const char EndToken = '\0';
    static constexpr const char PassDelimToken = ',';

    assert(Passes.empty() &&
           "setPassPipeline called on a non-empty sandboxir::PassManager");
    // Add EndToken to the end to ease parsing.
    std::string PipelineStr = std::string(Pipeline) + EndToken;
    int FlagBeginIdx = 0;

    for (auto [Idx, C] : enumerate(PipelineStr)) {
      // Keep moving Idx until we find the end of the pass name.
      bool FoundDelim = C == EndToken || C == PassDelimToken;
      if (!FoundDelim)
        continue;
      unsigned Sz = Idx - FlagBeginIdx;
      std::string PassName(&PipelineStr[FlagBeginIdx], Sz);
      FlagBeginIdx = Idx + 1;

      // Get the pass that corresponds to PassName and add it to the pass
      // manager.
      auto Pass = CreatePass(PassName);
      if (Pass == nullptr) {
        errs() << "Pass '" << PassName << "' not registered!\n";
        exit(1);
      }
      addPass(std::move(Pass));
    }
  }

#ifndef NDEBUG
  void print(raw_ostream &OS) const override {
    OS << this->getName();
    OS << "(";
    // TODO: This should call Pass->print(OS) because Pass may be a PM.
    interleave(Passes, OS, [&OS](auto &Pass) { OS << Pass->getName(); }, ",");
    OS << ")";
  }
  LLVM_DUMP_METHOD void dump() const override {
    print(dbgs());
    dbgs() << "\n";
  }
#endif
  /// Similar to print() but prints one pass per line. Used for testing.
  void printPipeline(raw_ostream &OS) const {
    OS << this->getName() << "\n";
    for (const auto &PassPtr : Passes)
      PassPtr->printPipeline(OS);
  }
};

class FunctionPassManager final
    : public PassManager<FunctionPass, FunctionPass> {
public:
  FunctionPassManager(StringRef Name) : PassManager(Name) {}
  bool runOnFunction(Function &F) final;
};

class RegionPassManager final : public PassManager<RegionPass, RegionPass> {
<<<<<<< HEAD
public:
  RegionPassManager(StringRef Name) : PassManager(Name) {}
  bool runOnRegion(Region &R) final;
};

/// Owns the passes and provides an API to get a pass by its name.
class PassRegistry {
  SmallVector<std::unique_ptr<Pass>, 8> Passes;
  DenseMap<StringRef, Pass *> NameToPassMap;

=======
>>>>>>> dd326b12
public:
  RegionPassManager(StringRef Name) : PassManager(Name) {}
  bool runOnRegion(Region &R) final;
};

} // namespace llvm::sandboxir

#endif // LLVM_SANDBOXIR_PASSMANAGER_H<|MERGE_RESOLUTION|>--- conflicted
+++ resolved
@@ -116,19 +116,6 @@
 };
 
 class RegionPassManager final : public PassManager<RegionPass, RegionPass> {
-<<<<<<< HEAD
-public:
-  RegionPassManager(StringRef Name) : PassManager(Name) {}
-  bool runOnRegion(Region &R) final;
-};
-
-/// Owns the passes and provides an API to get a pass by its name.
-class PassRegistry {
-  SmallVector<std::unique_ptr<Pass>, 8> Passes;
-  DenseMap<StringRef, Pass *> NameToPassMap;
-
-=======
->>>>>>> dd326b12
 public:
   RegionPassManager(StringRef Name) : PassManager(Name) {}
   bool runOnRegion(Region &R) final;
