//===- MCSectionCOFF.h - COFF Machine Code Sections -------------*- C++ -*-===//
//
// Part of the LLVM Project, under the Apache License v2.0 with LLVM Exceptions.
// See https://llvm.org/LICENSE.txt for license information.
// SPDX-License-Identifier: Apache-2.0 WITH LLVM-exception
//
//===----------------------------------------------------------------------===//
//
// This file declares the MCSectionCOFF class.
//
//===----------------------------------------------------------------------===//

#ifndef LLVM_MC_MCSECTIONCOFF_H
#define LLVM_MC_MCSECTIONCOFF_H

#include "llvm/ADT/StringRef.h"
#include "llvm/MC/MCSection.h"
#include "llvm/MC/SectionKind.h"
#include <cassert>

namespace llvm {

class MCSymbol;

/// This represents a section on Windows
class MCSectionCOFF final : public MCSection {
  // FIXME: The following fields should not be mutable, but are for now so the
  // asm parser can honor the .linkonce directive.

  /// This is the Characteristics field of a section, drawn from the enums
  /// below.
  mutable unsigned Characteristics;

  /// The unique IDs used with the .pdata and .xdata sections created internally
  /// by the assembler. This ID is used to ensure that for every .text section,
  /// there is exactly one .pdata and one .xdata section, which is required by
  /// the Microsoft incremental linker. This data is mutable because this ID is
  /// not notionally part of the section.
  mutable unsigned WinCFISectionID = ~0U;

  /// The COMDAT symbol of this section. Only valid if this is a COMDAT section.
  /// Two COMDAT sections are merged if they have the same COMDAT symbol.
  MCSymbol *COMDATSymbol;

  /// This is the Selection field for the section symbol, if it is a COMDAT
  /// section (Characteristics & IMAGE_SCN_LNK_COMDAT) != 0
  mutable int Selection;

private:
  friend class MCContext;
  // The storage of Name is owned by MCContext's COFFUniquingMap.
  MCSectionCOFF(StringRef Name, unsigned Characteristics,
<<<<<<< HEAD
                MCSymbol *COMDATSymbol, int Selection, SectionKind K,
                MCSymbol *Begin)
      : MCSection(SV_COFF, Name, K, Begin), Characteristics(Characteristics),
        COMDATSymbol(COMDATSymbol), Selection(Selection) {
=======
                MCSymbol *COMDATSymbol, int Selection, MCSymbol *Begin)
      : MCSection(SV_COFF, Name, Characteristics & COFF::IMAGE_SCN_CNT_CODE,
                  Characteristics & COFF::IMAGE_SCN_CNT_UNINITIALIZED_DATA,
                  Begin),
        Characteristics(Characteristics), COMDATSymbol(COMDATSymbol),
        Selection(Selection) {
>>>>>>> 4ae23bcc
    assert((Characteristics & 0x00F00000) == 0 &&
           "alignment must not be set upon section creation");
  }

public:
  /// Decides whether a '.section' directive should be printed before the
  /// section name
  bool shouldOmitSectionDirective(StringRef Name, const MCAsmInfo &MAI) const;

  unsigned getCharacteristics() const { return Characteristics; }
  MCSymbol *getCOMDATSymbol() const { return COMDATSymbol; }
  int getSelection() const { return Selection; }

  void setSelection(int Selection) const;

  void printSwitchToSection(const MCAsmInfo &MAI, const Triple &T,
                            raw_ostream &OS,
                            uint32_t Subsection) const override;
  bool useCodeAlign() const override;
  StringRef getVirtualSectionKind() const override;

  unsigned getOrAssignWinCFISectionID(unsigned *NextID) const {
    if (WinCFISectionID == ~0U)
      WinCFISectionID = (*NextID)++;
    return WinCFISectionID;
  }

  static bool isImplicitlyDiscardable(StringRef Name) {
    return Name.starts_with(".debug");
  }

  static bool classof(const MCSection *S) { return S->getVariant() == SV_COFF; }
};

} // end namespace llvm

#endif // LLVM_MC_MCSECTIONCOFF_H<|MERGE_RESOLUTION|>--- conflicted
+++ resolved
@@ -14,6 +14,7 @@
 #define LLVM_MC_MCSECTIONCOFF_H
 
 #include "llvm/ADT/StringRef.h"
+#include "llvm/BinaryFormat/COFF.h"
 #include "llvm/MC/MCSection.h"
 #include "llvm/MC/SectionKind.h"
 #include <cassert>
@@ -50,19 +51,12 @@
   friend class MCContext;
   // The storage of Name is owned by MCContext's COFFUniquingMap.
   MCSectionCOFF(StringRef Name, unsigned Characteristics,
-<<<<<<< HEAD
-                MCSymbol *COMDATSymbol, int Selection, SectionKind K,
-                MCSymbol *Begin)
-      : MCSection(SV_COFF, Name, K, Begin), Characteristics(Characteristics),
-        COMDATSymbol(COMDATSymbol), Selection(Selection) {
-=======
                 MCSymbol *COMDATSymbol, int Selection, MCSymbol *Begin)
       : MCSection(SV_COFF, Name, Characteristics & COFF::IMAGE_SCN_CNT_CODE,
                   Characteristics & COFF::IMAGE_SCN_CNT_UNINITIALIZED_DATA,
                   Begin),
         Characteristics(Characteristics), COMDATSymbol(COMDATSymbol),
         Selection(Selection) {
->>>>>>> 4ae23bcc
     assert((Characteristics & 0x00F00000) == 0 &&
            "alignment must not be set upon section creation");
   }
