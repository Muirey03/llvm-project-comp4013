--- conflicted
+++ resolved
@@ -13,18 +13,10 @@
 ; CHECK-NEXT:    [[TMP4:%.*]] = sitofp <2 x i32> [[TMP3]] to <2 x float>
 ; CHECK-NEXT:    [[TMP5:%.*]] = shufflevector <2 x float> [[TMP4]], <2 x float> poison, <4 x i32> <i32 1, i32 0, i32 1, i32 0>
 ; CHECK-NEXT:    [[Y0:%.*]] = getelementptr i8, ptr [[RC21]], i64 8
-<<<<<<< HEAD
-; CHECK-NEXT:    [[TMP8:%.*]] = load float, ptr [[Y0]], align 4
-; CHECK-NEXT:    [[TMP7:%.*]] = load float, ptr [[I7]], align 4
-; CHECK-NEXT:    [[TMP6:%.*]] = load <2 x float>, ptr [[RC21]], align 4
-; CHECK-NEXT:    [[TMP9:%.*]] = shufflevector <2 x float> [[TMP6]], <2 x float> poison, <4 x i32> <i32 0, i32 1, i32 poison, i32 poison>
-; CHECK-NEXT:    [[TMP10:%.*]] = insertelement <4 x float> [[TMP9]], float [[TMP8]], i32 2
-=======
 ; CHECK-NEXT:    [[TMP6:%.*]] = load float, ptr [[Y0]], align 4
 ; CHECK-NEXT:    [[TMP7:%.*]] = load float, ptr [[I7]], align 4
 ; CHECK-NEXT:    [[TMP8:%.*]] = load <2 x float>, ptr [[RC21]], align 4
 ; CHECK-NEXT:    [[TMP10:%.*]] = insertelement <4 x float> poison, float [[TMP6]], i32 2
->>>>>>> aec3ec04
 ; CHECK-NEXT:    [[TMP11:%.*]] = insertelement <4 x float> [[TMP10]], float [[TMP7]], i32 3
 ; CHECK-NEXT:    [[TMP13:%.*]] = call <4 x float> @llvm.vector.insert.v4f32.v2f32(<4 x float> [[TMP11]], <2 x float> [[TMP8]], i64 0)
 ; CHECK-NEXT:    [[TMP12:%.*]] = fcmp olt <4 x float> [[TMP13]], zeroinitializer
