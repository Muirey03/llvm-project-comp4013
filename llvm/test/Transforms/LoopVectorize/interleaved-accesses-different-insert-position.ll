; NOTE: Assertions have been autogenerated by utils/update_test_checks.py UTC_ARGS: --version 5
; RUN: opt -p loop-vectorize -force-vector-width=4 -enable-interleaved-mem-accesses=true -S %s | FileCheck %s

target datalayout = "e-m:o-i64:64-i128:128-n32:64-S128-Fn32"

define void @gep_for_first_member_does_not_dominate_insert_point(ptr %str, ptr noalias %dst) {
; CHECK-LABEL: define void @gep_for_first_member_does_not_dominate_insert_point(
; CHECK-SAME: ptr [[STR:%.*]], ptr noalias [[DST:%.*]]) {
; CHECK-NEXT:  [[ENTRY:.*]]:
; CHECK-NEXT:    br i1 false, label %[[SCALAR_PH:.*]], label %[[VECTOR_PH:.*]]
; CHECK:       [[VECTOR_PH]]:
; CHECK-NEXT:    br label %[[VECTOR_BODY:.*]]
; CHECK:       [[VECTOR_BODY]]:
; CHECK-NEXT:    [[INDEX:%.*]] = phi i64 [ 0, %[[VECTOR_PH]] ], [ [[INDEX_NEXT:%.*]], %[[VECTOR_BODY]] ]
; CHECK-NEXT:    [[TMP0:%.*]] = add i64 [[INDEX]], 0
; CHECK-NEXT:    [[OFFSET_IDX:%.*]] = mul i64 [[INDEX]], 2
; CHECK-NEXT:    [[TMP1:%.*]] = add i64 [[OFFSET_IDX]], 0
; CHECK-NEXT:    [[TMP2:%.*]] = or disjoint i64 [[TMP1]], 1
; CHECK-NEXT:    [[TMP3:%.*]] = getelementptr i8, ptr [[STR]], i64 [[TMP2]]
; CHECK-NEXT:    [[TMP4:%.*]] = getelementptr i8, ptr [[TMP3]], i32 -1
; CHECK-NEXT:    [[TMP41:%.*]] = getelementptr i8, ptr [[TMP4]], i32 0
; CHECK-NEXT:    [[WIDE_VEC:%.*]] = load <8 x i8>, ptr [[TMP41]], align 1
; CHECK-NEXT:    [[STRIDED_VEC:%.*]] = shufflevector <8 x i8> [[WIDE_VEC]], <8 x i8> poison, <4 x i32> <i32 0, i32 2, i32 4, i32 6>
; CHECK-NEXT:    [[STRIDED_VEC2:%.*]] = shufflevector <8 x i8> [[WIDE_VEC]], <8 x i8> poison, <4 x i32> <i32 1, i32 3, i32 5, i32 7>
; CHECK-NEXT:    [[TMP5:%.*]] = add <4 x i8> [[STRIDED_VEC2]], [[STRIDED_VEC]]
; CHECK-NEXT:    [[TMP6:%.*]] = getelementptr inbounds i8, ptr [[DST]], i64 [[TMP0]]
; CHECK-NEXT:    [[TMP7:%.*]] = getelementptr inbounds i8, ptr [[TMP6]], i32 0
; CHECK-NEXT:    store <4 x i8> [[TMP5]], ptr [[TMP7]], align 1
; CHECK-NEXT:    [[INDEX_NEXT]] = add nuw i64 [[INDEX]], 4
; CHECK-NEXT:    [[TMP8:%.*]] = icmp eq i64 [[INDEX_NEXT]], 100
; CHECK-NEXT:    br i1 [[TMP8]], label %[[MIDDLE_BLOCK:.*]], label %[[VECTOR_BODY]], !llvm.loop [[LOOP0:![0-9]+]]
; CHECK:       [[MIDDLE_BLOCK]]:
; CHECK-NEXT:    br i1 true, label %[[EXIT:.*]], label %[[SCALAR_PH]]
; CHECK:       [[SCALAR_PH]]:
; CHECK-NEXT:    [[BC_RESUME_VAL:%.*]] = phi i64 [ 100, %[[MIDDLE_BLOCK]] ], [ 0, %[[ENTRY]] ]
; CHECK-NEXT:    [[BC_RESUME_VAL1:%.*]] = phi i64 [ 200, %[[MIDDLE_BLOCK]] ], [ 0, %[[ENTRY]] ]
; CHECK-NEXT:    br label %[[LOOP:.*]]
; CHECK:       [[LOOP]]:
; CHECK-NEXT:    [[IV:%.*]] = phi i64 [ [[BC_RESUME_VAL]], %[[SCALAR_PH]] ], [ [[IV_NEXT:%.*]], %[[LOOP]] ]
; CHECK-NEXT:    [[IV2:%.*]] = phi i64 [ [[BC_RESUME_VAL1]], %[[SCALAR_PH]] ], [ [[IV2_NEXT:%.*]], %[[LOOP]] ]
; CHECK-NEXT:    [[OR_1:%.*]] = or disjoint i64 [[IV2]], 1
; CHECK-NEXT:    [[GEP1:%.*]] = getelementptr i8, ptr [[STR]], i64 [[OR_1]]
; CHECK-NEXT:    [[TMP9:%.*]] = load i8, ptr [[GEP1]], align 1
; CHECK-NEXT:    [[GEP0:%.*]] = getelementptr i8, ptr [[STR]], i64 [[IV2]]
; CHECK-NEXT:    [[TMP10:%.*]] = load i8, ptr [[GEP0]], align 1
; CHECK-NEXT:    [[ADD:%.*]] = add i8 [[TMP9]], [[TMP10]]
; CHECK-NEXT:    [[GEP_DST:%.*]] = getelementptr inbounds i8, ptr [[DST]], i64 [[IV]]
; CHECK-NEXT:    store i8 [[ADD]], ptr [[GEP_DST]], align 1
; CHECK-NEXT:    [[IV2_NEXT]] = add i64 [[IV2]], 2
; CHECK-NEXT:    [[IV_NEXT]] = add i64 [[IV]], 1
; CHECK-NEXT:    [[EC:%.*]] = icmp eq i64 [[IV_NEXT]], 100
; CHECK-NEXT:    br i1 [[EC]], label %[[EXIT]], label %[[LOOP]], !llvm.loop [[LOOP3:![0-9]+]]
; CHECK:       [[EXIT]]:
; CHECK-NEXT:    ret void
;
entry:
  br label %loop

loop:                                         ; preds = %loop, %entry
  %iv = phi i64 [ 0, %entry ], [ %iv.next, %loop ]
  %iv2 = phi i64 [ 0, %entry ], [ %iv2.next, %loop ]
  %or.1 = or disjoint i64 %iv2, 1
  %gep1 = getelementptr i8, ptr %str, i64 %or.1
  %1 = load i8, ptr %gep1, align 1
  %gep0 = getelementptr i8, ptr %str, i64 %iv2
  %2 = load i8, ptr %gep0, align 1
  %add = add i8 %1, %2
  %gep.dst = getelementptr inbounds i8, ptr %dst, i64 %iv
  store i8 %add, ptr %gep.dst, align 1
  %iv2.next = add i64 %iv2, 2
  %iv.next = add i64 %iv, 1
  %ec = icmp eq i64 %iv.next, 100
  br i1 %ec, label %exit, label %loop

exit:
  ret void
}

define void @test_ig_insert_pos_at_end_of_vpbb(ptr noalias %dst, ptr noalias %src, i16 %x, i64 %N) {
; CHECK-LABEL: define void @test_ig_insert_pos_at_end_of_vpbb(
; CHECK-SAME: ptr noalias [[DST:%.*]], ptr noalias [[SRC:%.*]], i16 [[X:%.*]], i64 [[N:%.*]]) {
; CHECK-NEXT:  [[ENTRY:.*]]:
; CHECK-NEXT:    [[TMP0:%.*]] = add i64 [[N]], 1
; CHECK-NEXT:    [[MIN_ITERS_CHECK:%.*]] = icmp ule i64 [[TMP0]], 4
; CHECK-NEXT:    br i1 [[MIN_ITERS_CHECK]], label %[[SCALAR_PH:.*]], label %[[VECTOR_PH:.*]]
; CHECK:       [[VECTOR_PH]]:
; CHECK-NEXT:    [[N_MOD_VF:%.*]] = urem i64 [[TMP0]], 4
; CHECK-NEXT:    [[TMP1:%.*]] = icmp eq i64 [[N_MOD_VF]], 0
; CHECK-NEXT:    [[TMP2:%.*]] = select i1 [[TMP1]], i64 4, i64 [[N_MOD_VF]]
; CHECK-NEXT:    [[N_VEC:%.*]] = sub i64 [[TMP0]], [[TMP2]]
; CHECK-NEXT:    br label %[[VECTOR_BODY:.*]]
; CHECK:       [[VECTOR_BODY]]:
; CHECK-NEXT:    [[INDEX:%.*]] = phi i64 [ 0, %[[VECTOR_PH]] ], [ [[INDEX_NEXT:%.*]], %[[VECTOR_BODY]] ]
; CHECK-NEXT:    [[TMP3:%.*]] = add i64 [[INDEX]], 0
; CHECK-NEXT:    [[TMP4:%.*]] = getelementptr { i16, i16, i16, i16 }, ptr [[SRC]], i64 [[TMP3]], i32 2
; CHECK-NEXT:    [[TMP5:%.*]] = getelementptr i8, ptr [[TMP4]], i32 -4
<<<<<<< HEAD
; CHECK-NEXT:    [[TMP51:%.*]] = getelementptr i16, ptr [[TMP5]], i32 0
; CHECK-NEXT:    [[WIDE_VEC:%.*]] = load <16 x i16>, ptr [[TMP51]], align 2
=======
; CHECK-NEXT:    [[WIDE_VEC:%.*]] = load <16 x i16>, ptr [[TMP5]], align 2
>>>>>>> dd326b12
; CHECK-NEXT:    [[STRIDED_VEC:%.*]] = shufflevector <16 x i16> [[WIDE_VEC]], <16 x i16> poison, <4 x i32> <i32 0, i32 4, i32 8, i32 12>
; CHECK-NEXT:    [[STRIDED_VEC1:%.*]] = shufflevector <16 x i16> [[WIDE_VEC]], <16 x i16> poison, <4 x i32> <i32 2, i32 6, i32 10, i32 14>
; CHECK-NEXT:    [[TMP6:%.*]] = extractelement <4 x i16> [[STRIDED_VEC]], i32 3
; CHECK-NEXT:    store i16 [[TMP6]], ptr [[DST]], align 2
; CHECK-NEXT:    [[INDEX_NEXT]] = add nuw i64 [[INDEX]], 4
; CHECK-NEXT:    [[TMP7:%.*]] = icmp eq i64 [[INDEX_NEXT]], [[N_VEC]]
; CHECK-NEXT:    br i1 [[TMP7]], label %[[MIDDLE_BLOCK:.*]], label %[[VECTOR_BODY]], !llvm.loop [[LOOP4:![0-9]+]]
; CHECK:       [[MIDDLE_BLOCK]]:
; CHECK-NEXT:    br label %[[SCALAR_PH]]
; CHECK:       [[SCALAR_PH]]:
; CHECK-NEXT:    [[BC_RESUME_VAL:%.*]] = phi i64 [ [[N_VEC]], %[[MIDDLE_BLOCK]] ], [ 0, %[[ENTRY]] ]
; CHECK-NEXT:    br label %[[LOOP_HEADER:.*]]
; CHECK:       [[LOOP_HEADER]]:
; CHECK-NEXT:    [[IV:%.*]] = phi i64 [ [[BC_RESUME_VAL]], %[[SCALAR_PH]] ], [ [[IV_NEXT:%.*]], %[[LOOP_LATCH:.*]] ]
; CHECK-NEXT:    [[GEP_2:%.*]] = getelementptr nusw { i16, i16, i16, i16 }, ptr [[SRC]], i64 [[IV]], i32 2
; CHECK-NEXT:    [[L_1:%.*]] = load i16, ptr [[GEP_2]], align 2
; CHECK-NEXT:    switch i16 [[L_1]], label %[[THEN:.*]] [
; CHECK-NEXT:      i16 0, label %[[LOOP_LATCH]]
; CHECK-NEXT:      i16 1, label %[[LOOP_LATCH]]
; CHECK-NEXT:    ]
; CHECK:       [[THEN]]:
; CHECK-NEXT:    br label %[[LOOP_LATCH]]
; CHECK:       [[LOOP_LATCH]]:
; CHECK-NEXT:    [[P:%.*]] = phi i16 [ [[X]], %[[THEN]] ], [ 0, %[[LOOP_HEADER]] ], [ 0, %[[LOOP_HEADER]] ]
; CHECK-NEXT:    [[GEP_0:%.*]] = getelementptr { i16, i16, i16, i16 }, ptr [[SRC]], i64 [[IV]]
; CHECK-NEXT:    [[L_2:%.*]] = load i16, ptr [[GEP_0]], align 2
; CHECK-NEXT:    store i16 [[L_2]], ptr [[DST]], align 2
; CHECK-NEXT:    [[IV_NEXT]] = add nsw i64 [[IV]], 1
; CHECK-NEXT:    [[EC:%.*]] = icmp eq i64 [[IV]], [[N]]
; CHECK-NEXT:    br i1 [[EC]], label %[[EXIT:.*]], label %[[LOOP_HEADER]], !llvm.loop [[LOOP5:![0-9]+]]
; CHECK:       [[EXIT]]:
; CHECK-NEXT:    ret void
;
entry:
  br label %loop.header

loop.header:                                     ; preds = %loop.latch, %entry
  %iv = phi i64 [ 0, %entry ], [ %iv.next, %loop.latch ]
  %gep.2 = getelementptr nusw { i16, i16, i16, i16 }, ptr %src, i64 %iv, i32 2
  %l.1 = load i16, ptr %gep.2, align 2
  switch i16 %l.1, label %then [
  i16 0, label %loop.latch
  i16 1, label %loop.latch
  ]

then:
  br label %loop.latch

loop.latch:
  %p = phi i16 [ %x, %then ], [ 0, %loop.header ], [ 0, %loop.header ]
  %gep.0 = getelementptr { i16, i16, i16, i16 }, ptr %src, i64 %iv
  %l.2 = load i16, ptr %gep.0, align 2
  store i16 %l.2, ptr %dst, align 2
  %iv.next = add nsw i64 %iv, 1
  %ec = icmp eq i64 %iv, %N
  br i1 %ec, label %exit, label %loop.header

exit:
  ret void
}
;.
; CHECK: [[LOOP0]] = distinct !{[[LOOP0]], [[META1:![0-9]+]], [[META2:![0-9]+]]}
; CHECK: [[META1]] = !{!"llvm.loop.isvectorized", i32 1}
; CHECK: [[META2]] = !{!"llvm.loop.unroll.runtime.disable"}
; CHECK: [[LOOP3]] = distinct !{[[LOOP3]], [[META2]], [[META1]]}
; CHECK: [[LOOP4]] = distinct !{[[LOOP4]], [[META1]], [[META2]]}
; CHECK: [[LOOP5]] = distinct !{[[LOOP5]], [[META2]], [[META1]]}
;.<|MERGE_RESOLUTION|>--- conflicted
+++ resolved
@@ -18,8 +18,7 @@
 ; CHECK-NEXT:    [[TMP2:%.*]] = or disjoint i64 [[TMP1]], 1
 ; CHECK-NEXT:    [[TMP3:%.*]] = getelementptr i8, ptr [[STR]], i64 [[TMP2]]
 ; CHECK-NEXT:    [[TMP4:%.*]] = getelementptr i8, ptr [[TMP3]], i32 -1
-; CHECK-NEXT:    [[TMP41:%.*]] = getelementptr i8, ptr [[TMP4]], i32 0
-; CHECK-NEXT:    [[WIDE_VEC:%.*]] = load <8 x i8>, ptr [[TMP41]], align 1
+; CHECK-NEXT:    [[WIDE_VEC:%.*]] = load <8 x i8>, ptr [[TMP4]], align 1
 ; CHECK-NEXT:    [[STRIDED_VEC:%.*]] = shufflevector <8 x i8> [[WIDE_VEC]], <8 x i8> poison, <4 x i32> <i32 0, i32 2, i32 4, i32 6>
 ; CHECK-NEXT:    [[STRIDED_VEC2:%.*]] = shufflevector <8 x i8> [[WIDE_VEC]], <8 x i8> poison, <4 x i32> <i32 1, i32 3, i32 5, i32 7>
 ; CHECK-NEXT:    [[TMP5:%.*]] = add <4 x i8> [[STRIDED_VEC2]], [[STRIDED_VEC]]
@@ -94,12 +93,7 @@
 ; CHECK-NEXT:    [[TMP3:%.*]] = add i64 [[INDEX]], 0
 ; CHECK-NEXT:    [[TMP4:%.*]] = getelementptr { i16, i16, i16, i16 }, ptr [[SRC]], i64 [[TMP3]], i32 2
 ; CHECK-NEXT:    [[TMP5:%.*]] = getelementptr i8, ptr [[TMP4]], i32 -4
-<<<<<<< HEAD
-; CHECK-NEXT:    [[TMP51:%.*]] = getelementptr i16, ptr [[TMP5]], i32 0
-; CHECK-NEXT:    [[WIDE_VEC:%.*]] = load <16 x i16>, ptr [[TMP51]], align 2
-=======
 ; CHECK-NEXT:    [[WIDE_VEC:%.*]] = load <16 x i16>, ptr [[TMP5]], align 2
->>>>>>> dd326b12
 ; CHECK-NEXT:    [[STRIDED_VEC:%.*]] = shufflevector <16 x i16> [[WIDE_VEC]], <16 x i16> poison, <4 x i32> <i32 0, i32 4, i32 8, i32 12>
 ; CHECK-NEXT:    [[STRIDED_VEC1:%.*]] = shufflevector <16 x i16> [[WIDE_VEC]], <16 x i16> poison, <4 x i32> <i32 2, i32 6, i32 10, i32 14>
 ; CHECK-NEXT:    [[TMP6:%.*]] = extractelement <4 x i16> [[STRIDED_VEC]], i32 3
