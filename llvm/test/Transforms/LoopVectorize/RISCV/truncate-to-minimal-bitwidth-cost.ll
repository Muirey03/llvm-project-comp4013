--- conflicted
+++ resolved
@@ -221,8 +221,6 @@
   ret void
 }
 
-<<<<<<< HEAD
-=======
 ; Test case for https://github.com/llvm/llvm-project/issues/107171.
 define i8 @icmp_ops_narrowed_to_i1() #1 {
 ; CHECK-LABEL: define i8 @icmp_ops_narrowed_to_i1(
@@ -358,8 +356,8 @@
   ret void
 }
 
->>>>>>> 86ec59e2
 attributes #0 = { "target-features"="+64bit,+v,+zvl256b" }
+attributes #1 = { "target-features"="+64bit,+v" }
 
 ;.
 ; CHECK: [[LOOP0]] = distinct !{[[LOOP0]], [[META1:![0-9]+]], [[META2:![0-9]+]]}
@@ -370,11 +368,8 @@
 ; CHECK: [[LOOP5]] = distinct !{[[LOOP5]], [[META2]], [[META1]]}
 ; CHECK: [[LOOP6]] = distinct !{[[LOOP6]], [[META1]], [[META2]]}
 ; CHECK: [[LOOP7]] = distinct !{[[LOOP7]], [[META2]], [[META1]]}
-<<<<<<< HEAD
-=======
 ; CHECK: [[LOOP8]] = distinct !{[[LOOP8]], [[META1]], [[META2]]}
 ; CHECK: [[LOOP9]] = distinct !{[[LOOP9]], [[META2]], [[META1]]}
 ; CHECK: [[LOOP10]] = distinct !{[[LOOP10]], [[META1]], [[META2]]}
 ; CHECK: [[LOOP11]] = distinct !{[[LOOP11]], [[META2]], [[META1]]}
->>>>>>> 86ec59e2
 ;.