--- conflicted
+++ resolved
@@ -28,19 +28,6 @@
 ;
 ; CHECK0-GISEL-LABEL: halfword:
 ; CHECK0-GISEL:       // %bb.0:
-<<<<<<< HEAD
-; CHECK0-GISEL-NEXT:    stp x30, x21, [sp, #-32]! // 16-byte Folded Spill
-; CHECK0-GISEL-NEXT:    lsr w8, w1, #9
-; CHECK0-GISEL-NEXT:    stp x20, x19, [sp, #16] // 16-byte Folded Spill
-; CHECK0-GISEL-NEXT:    mov x19, x0
-; CHECK0-GISEL-NEXT:    and x21, x8, #0xff
-; CHECK0-GISEL-NEXT:    ldrh w20, [x0, x21, lsl #1]
-; CHECK0-GISEL-NEXT:    bl foo
-; CHECK0-GISEL-NEXT:    mov w0, w20
-; CHECK0-GISEL-NEXT:    strh w20, [x19, x21, lsl #1]
-; CHECK0-GISEL-NEXT:    ldp x20, x19, [sp, #16] // 16-byte Folded Reload
-; CHECK0-GISEL-NEXT:    ldp x30, x21, [sp], #32 // 16-byte Folded Reload
-=======
 ; CHECK0-GISEL-NEXT:    str x30, [sp, #-32]! // 8-byte Folded Spill
 ; CHECK0-GISEL-NEXT:    lsr w8, w1, #9
 ; CHECK0-GISEL-NEXT:    stp x20, x19, [sp, #16] // 16-byte Folded Spill
@@ -51,7 +38,6 @@
 ; CHECK0-GISEL-NEXT:    strh w19, [x20]
 ; CHECK0-GISEL-NEXT:    ldp x20, x19, [sp, #16] // 16-byte Folded Reload
 ; CHECK0-GISEL-NEXT:    ldr x30, [sp], #32 // 8-byte Folded Reload
->>>>>>> 49ef0a8d
 ; CHECK0-GISEL-NEXT:    ret
 ;
 ; CHECK3-SDAG-LABEL: halfword:
@@ -261,29 +247,6 @@
 ;
 ; CHECK0-GISEL-LABEL: multi_use_half_word:
 ; CHECK0-GISEL:       // %bb.0: // %entry
-<<<<<<< HEAD
-; CHECK0-GISEL-NEXT:    str x30, [sp, #-48]! // 8-byte Folded Spill
-; CHECK0-GISEL-NEXT:    stp x22, x21, [sp, #16] // 16-byte Folded Spill
-; CHECK0-GISEL-NEXT:    stp x20, x19, [sp, #32] // 16-byte Folded Spill
-; CHECK0-GISEL-NEXT:    .cfi_def_cfa_offset 48
-; CHECK0-GISEL-NEXT:    .cfi_offset w19, -8
-; CHECK0-GISEL-NEXT:    .cfi_offset w20, -16
-; CHECK0-GISEL-NEXT:    .cfi_offset w21, -24
-; CHECK0-GISEL-NEXT:    .cfi_offset w22, -32
-; CHECK0-GISEL-NEXT:    .cfi_offset w30, -48
-; CHECK0-GISEL-NEXT:    lsr w8, w1, #9
-; CHECK0-GISEL-NEXT:    mov x19, x0
-; CHECK0-GISEL-NEXT:    and x21, x8, #0xff
-; CHECK0-GISEL-NEXT:    ldrh w20, [x0, x21, lsl #1]
-; CHECK0-GISEL-NEXT:    add w22, w20, #1
-; CHECK0-GISEL-NEXT:    bl foo
-; CHECK0-GISEL-NEXT:    strh w20, [x19, x21, lsl #1]
-; CHECK0-GISEL-NEXT:    mov w0, w20
-; CHECK0-GISEL-NEXT:    strh w22, [x19, x21, lsl #1]
-; CHECK0-GISEL-NEXT:    ldp x20, x19, [sp, #32] // 16-byte Folded Reload
-; CHECK0-GISEL-NEXT:    ldp x22, x21, [sp, #16] // 16-byte Folded Reload
-; CHECK0-GISEL-NEXT:    ldr x30, [sp], #48 // 8-byte Folded Reload
-=======
 ; CHECK0-GISEL-NEXT:    stp x30, x21, [sp, #-32]! // 16-byte Folded Spill
 ; CHECK0-GISEL-NEXT:    stp x20, x19, [sp, #16] // 16-byte Folded Spill
 ; CHECK0-GISEL-NEXT:    .cfi_def_cfa_offset 32
@@ -301,7 +264,6 @@
 ; CHECK0-GISEL-NEXT:    strh w21, [x20]
 ; CHECK0-GISEL-NEXT:    ldp x20, x19, [sp, #16] // 16-byte Folded Reload
 ; CHECK0-GISEL-NEXT:    ldp x30, x21, [sp], #32 // 16-byte Folded Reload
->>>>>>> 49ef0a8d
 ; CHECK0-GISEL-NEXT:    ret
 ;
 ; CHECK3-SDAG-LABEL: multi_use_half_word:
@@ -420,16 +382,6 @@
 ;
 ; CHECK0-GISEL-LABEL: gep4:
 ; CHECK0-GISEL:       // %bb.0:
-<<<<<<< HEAD
-; CHECK0-GISEL-NEXT:    ldr q1, [x0, x4, lsl #4]
-; CHECK0-GISEL-NEXT:    mov v0.d[0], x2
-; CHECK0-GISEL-NEXT:    mov x8, x0
-; CHECK0-GISEL-NEXT:    mov d2, v1.d[1]
-; CHECK0-GISEL-NEXT:    fmov x0, d1
-; CHECK0-GISEL-NEXT:    mov v0.d[1], x3
-; CHECK0-GISEL-NEXT:    fmov x1, d2
-; CHECK0-GISEL-NEXT:    str q0, [x8, x4, lsl #4]
-=======
 ; CHECK0-GISEL-NEXT:    add x8, x0, x4, lsl #4
 ; CHECK0-GISEL-NEXT:    mov v0.d[0], x2
 ; CHECK0-GISEL-NEXT:    ldr q1, [x8]
@@ -438,7 +390,6 @@
 ; CHECK0-GISEL-NEXT:    fmov x0, d1
 ; CHECK0-GISEL-NEXT:    fmov x1, d2
 ; CHECK0-GISEL-NEXT:    str q0, [x8]
->>>>>>> 49ef0a8d
 ; CHECK0-GISEL-NEXT:    ret
 ;
 ; CHECK3-SDAG-LABEL: gep4:
