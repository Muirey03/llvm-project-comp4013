; NOTE: Assertions have been autogenerated by utils/update_llc_test_checks.py
; RUN: llc < %s -mtriple=riscv32 -mattr=+v,+zfh,+zvfh | FileCheck %s
; RUN: llc < %s -mtriple=riscv64 -mattr=+v,+zfh,+zvfh | FileCheck %s
; RUN: llc < %s -mtriple=riscv32 -mattr=+v,+zvbb,+zfh,+zvfh | FileCheck %s --check-prefix=ZVBB
; RUN: llc < %s -mtriple=riscv64 -mattr=+v,+zvbb,+zfh,+zvfh | FileCheck %s --check-prefix=ZVBB

; Integers

define <vscale x 32 x i1> @vector_interleave_nxv32i1_nxv16i1(<vscale x 16 x i1> %a, <vscale x 16 x i1> %b) {
; CHECK-LABEL: vector_interleave_nxv32i1_nxv16i1:
; CHECK:       # %bb.0:
; CHECK-NEXT:    vmv1r.v v9, v0
; CHECK-NEXT:    vsetvli a0, zero, e8, m2, ta, ma
; CHECK-NEXT:    vmv.v.i v12, 0
; CHECK-NEXT:    vmv1r.v v0, v8
; CHECK-NEXT:    vmerge.vim v10, v12, 1, v0
; CHECK-NEXT:    vmv1r.v v0, v9
; CHECK-NEXT:    vmerge.vim v8, v12, 1, v0
; CHECK-NEXT:    vwaddu.vv v12, v8, v10
; CHECK-NEXT:    li a0, -1
<<<<<<< HEAD
; CHECK-NEXT:    vwmaccu.vx v12, a0, v10
; CHECK-NEXT:    vmsne.vi v8, v14, 0
; CHECK-NEXT:    vmsne.vi v0, v12, 0
=======
; CHECK-NEXT:    vwmaccu.vx v16, a0, v12
; CHECK-NEXT:    vmsne.vi v2, v18, 0
; CHECK-NEXT:    vmsne.vi v0, v16, 0
>>>>>>> e77f6742
; CHECK-NEXT:    csrr a0, vlenb
; CHECK-NEXT:    srli a0, a0, 2
; CHECK-NEXT:    add a1, a0, a0
; CHECK-NEXT:    vsetvli zero, a1, e8, mf2, ta, ma
; CHECK-NEXT:    vslideup.vx v0, v2, a0
; CHECK-NEXT:    ret
;
; ZVBB-LABEL: vector_interleave_nxv32i1_nxv16i1:
; ZVBB:       # %bb.0:
; ZVBB-NEXT:    vmv1r.v v16, v0
; ZVBB-NEXT:    vsetvli a0, zero, e8, m2, ta, mu
; ZVBB-NEXT:    vmv.v.i v10, 0
; ZVBB-NEXT:    vmv1r.v v0, v8
; ZVBB-NEXT:    vmerge.vim v8, v10, 1, v0
; ZVBB-NEXT:    vwsll.vi v12, v8, 8
; ZVBB-NEXT:    li a0, 1
; ZVBB-NEXT:    vmv1r.v v0, v16
; ZVBB-NEXT:    vwaddu.wx v12, v12, a0, v0.t
; ZVBB-NEXT:    vmsne.vi v2, v14, 0
; ZVBB-NEXT:    vmsne.vi v0, v12, 0
; ZVBB-NEXT:    csrr a0, vlenb
; ZVBB-NEXT:    srli a0, a0, 2
; ZVBB-NEXT:    add a1, a0, a0
; ZVBB-NEXT:    vsetvli zero, a1, e8, mf2, ta, ma
; ZVBB-NEXT:    vslideup.vx v0, v2, a0
; ZVBB-NEXT:    ret
  %res = call <vscale x 32 x i1> @llvm.experimental.vector.interleave2.nxv32i1(<vscale x 16 x i1> %a, <vscale x 16 x i1> %b)
  ret <vscale x 32 x i1> %res
}

define <vscale x 32 x i8> @vector_interleave_nxv32i8_nxv16i8(<vscale x 16 x i8> %a, <vscale x 16 x i8> %b) {
; CHECK-LABEL: vector_interleave_nxv32i8_nxv16i8:
; CHECK:       # %bb.0:
; CHECK-NEXT:    vsetvli a0, zero, e8, m2, ta, ma
; CHECK-NEXT:    vwaddu.vv v12, v8, v10
; CHECK-NEXT:    li a0, -1
; CHECK-NEXT:    vwmaccu.vx v12, a0, v10
; CHECK-NEXT:    vmv4r.v v8, v12
; CHECK-NEXT:    ret
;
; ZVBB-LABEL: vector_interleave_nxv32i8_nxv16i8:
; ZVBB:       # %bb.0:
; ZVBB-NEXT:    vsetvli a0, zero, e8, m2, ta, ma
; ZVBB-NEXT:    vwsll.vi v12, v10, 8
; ZVBB-NEXT:    vwaddu.wv v12, v12, v8
; ZVBB-NEXT:    vmv4r.v v8, v12
; ZVBB-NEXT:    ret
  %res = call <vscale x 32 x i8> @llvm.experimental.vector.interleave2.nxv32i8(<vscale x 16 x i8> %a, <vscale x 16 x i8> %b)
  ret <vscale x 32 x i8> %res
}

define <vscale x 16 x i16> @vector_interleave_nxv16i16_nxv8i16(<vscale x 8 x i16> %a, <vscale x 8 x i16> %b) {
; CHECK-LABEL: vector_interleave_nxv16i16_nxv8i16:
; CHECK:       # %bb.0:
; CHECK-NEXT:    vsetvli a0, zero, e16, m2, ta, ma
; CHECK-NEXT:    vwaddu.vv v12, v8, v10
; CHECK-NEXT:    li a0, -1
; CHECK-NEXT:    vwmaccu.vx v12, a0, v10
; CHECK-NEXT:    vmv4r.v v8, v12
; CHECK-NEXT:    ret
;
; ZVBB-LABEL: vector_interleave_nxv16i16_nxv8i16:
; ZVBB:       # %bb.0:
; ZVBB-NEXT:    vsetvli a0, zero, e16, m2, ta, ma
; ZVBB-NEXT:    vwsll.vi v12, v10, 16
; ZVBB-NEXT:    vwaddu.wv v12, v12, v8
; ZVBB-NEXT:    vmv4r.v v8, v12
; ZVBB-NEXT:    ret
  %res = call <vscale x 16 x i16> @llvm.experimental.vector.interleave2.nxv16i16(<vscale x 8 x i16> %a, <vscale x 8 x i16> %b)
  ret <vscale x 16 x i16> %res
}

define <vscale x 8 x i32> @vector_interleave_nxv8i32_nxv4i32(<vscale x 4 x i32> %a, <vscale x 4 x i32> %b) {
; CHECK-LABEL: vector_interleave_nxv8i32_nxv4i32:
; CHECK:       # %bb.0:
; CHECK-NEXT:    vsetvli a0, zero, e32, m2, ta, ma
; CHECK-NEXT:    vwaddu.vv v12, v8, v10
; CHECK-NEXT:    li a0, -1
; CHECK-NEXT:    vwmaccu.vx v12, a0, v10
; CHECK-NEXT:    vmv4r.v v8, v12
; CHECK-NEXT:    ret
;
; ZVBB-LABEL: vector_interleave_nxv8i32_nxv4i32:
; ZVBB:       # %bb.0:
; ZVBB-NEXT:    li a0, 32
; ZVBB-NEXT:    vsetvli a1, zero, e32, m2, ta, ma
; ZVBB-NEXT:    vwsll.vx v12, v10, a0
; ZVBB-NEXT:    vwaddu.wv v12, v12, v8
; ZVBB-NEXT:    vmv4r.v v8, v12
; ZVBB-NEXT:    ret
  %res = call <vscale x 8 x i32> @llvm.experimental.vector.interleave2.nxv8i32(<vscale x 4 x i32> %a, <vscale x 4 x i32> %b)
  ret <vscale x 8 x i32> %res
}

define <vscale x 4 x i64> @vector_interleave_nxv4i64_nxv2i64(<vscale x 2 x i64> %a, <vscale x 2 x i64> %b) {
; CHECK-LABEL: vector_interleave_nxv4i64_nxv2i64:
; CHECK:       # %bb.0:
; CHECK-NEXT:    csrr a0, vlenb
; CHECK-NEXT:    srli a0, a0, 2
; CHECK-NEXT:    vsetvli a1, zero, e16, m1, ta, mu
; CHECK-NEXT:    vid.v v12
; CHECK-NEXT:    vsrl.vi v16, v12, 1
; CHECK-NEXT:    vand.vi v12, v12, 1
; CHECK-NEXT:    vmsne.vi v0, v12, 0
; CHECK-NEXT:    vadd.vx v16, v16, a0, v0.t
; CHECK-NEXT:    vsetvli zero, zero, e64, m4, ta, ma
; CHECK-NEXT:    vrgatherei16.vv v12, v8, v16
; CHECK-NEXT:    vmv.v.v v8, v12
; CHECK-NEXT:    ret
;
; ZVBB-LABEL: vector_interleave_nxv4i64_nxv2i64:
; ZVBB:       # %bb.0:
; ZVBB-NEXT:    csrr a0, vlenb
; ZVBB-NEXT:    srli a0, a0, 2
; ZVBB-NEXT:    vsetvli a1, zero, e16, m1, ta, mu
; ZVBB-NEXT:    vid.v v12
; ZVBB-NEXT:    vsrl.vi v16, v12, 1
; ZVBB-NEXT:    vand.vi v12, v12, 1
; ZVBB-NEXT:    vmsne.vi v0, v12, 0
; ZVBB-NEXT:    vadd.vx v16, v16, a0, v0.t
; ZVBB-NEXT:    vsetvli zero, zero, e64, m4, ta, ma
; ZVBB-NEXT:    vrgatherei16.vv v12, v8, v16
; ZVBB-NEXT:    vmv.v.v v8, v12
; ZVBB-NEXT:    ret
  %res = call <vscale x 4 x i64> @llvm.experimental.vector.interleave2.nxv4i64(<vscale x 2 x i64> %a, <vscale x 2 x i64> %b)
  ret <vscale x 4 x i64> %res
}

declare <vscale x 32 x i1> @llvm.experimental.vector.interleave2.nxv32i1(<vscale x 16 x i1>, <vscale x 16 x i1>)
declare <vscale x 32 x i8> @llvm.experimental.vector.interleave2.nxv32i8(<vscale x 16 x i8>, <vscale x 16 x i8>)
declare <vscale x 16 x i16> @llvm.experimental.vector.interleave2.nxv16i16(<vscale x 8 x i16>, <vscale x 8 x i16>)
declare <vscale x 8 x i32> @llvm.experimental.vector.interleave2.nxv8i32(<vscale x 4 x i32>, <vscale x 4 x i32>)
declare <vscale x 4 x i64> @llvm.experimental.vector.interleave2.nxv4i64(<vscale x 2 x i64>, <vscale x 2 x i64>)

define <vscale x 128 x i1> @vector_interleave_nxv128i1_nxv64i1(<vscale x 64 x i1> %a, <vscale x 64 x i1> %b) {
; CHECK-LABEL: vector_interleave_nxv128i1_nxv64i1:
; CHECK:       # %bb.0:
; CHECK-NEXT:    vmv1r.v v24, v0
; CHECK-NEXT:    vsetvli a0, zero, e8, m8, ta, ma
; CHECK-NEXT:    vmv.v.i v16, 0
; CHECK-NEXT:    vmv1r.v v0, v8
; CHECK-NEXT:    vmerge.vim v8, v16, 1, v0
; CHECK-NEXT:    vmv1r.v v0, v24
; CHECK-NEXT:    vmerge.vim v16, v16, 1, v0
; CHECK-NEXT:    vsetvli a0, zero, e8, m4, ta, ma
; CHECK-NEXT:    vwaddu.vv v24, v16, v8
; CHECK-NEXT:    li a0, -1
; CHECK-NEXT:    vwmaccu.vx v24, a0, v8
; CHECK-NEXT:    vsetvli a1, zero, e8, m8, ta, ma
; CHECK-NEXT:    vmsne.vi v0, v24, 0
; CHECK-NEXT:    vsetvli a1, zero, e8, m4, ta, ma
; CHECK-NEXT:    vwaddu.vv v24, v20, v12
; CHECK-NEXT:    vwmaccu.vx v24, a0, v12
; CHECK-NEXT:    vsetvli a0, zero, e8, m8, ta, ma
; CHECK-NEXT:    vmsne.vi v8, v24, 0
; CHECK-NEXT:    ret
;
; ZVBB-LABEL: vector_interleave_nxv128i1_nxv64i1:
; ZVBB:       # %bb.0:
; ZVBB-NEXT:    vmv1r.v v24, v8
; ZVBB-NEXT:    vsetvli a0, zero, e8, m8, ta, ma
; ZVBB-NEXT:    vmv.v.i v16, 0
; ZVBB-NEXT:    vmerge.vim v8, v16, 1, v0
; ZVBB-NEXT:    vmv1r.v v0, v24
; ZVBB-NEXT:    vmerge.vim v16, v16, 1, v0
; ZVBB-NEXT:    vsetvli a0, zero, e8, m4, ta, ma
; ZVBB-NEXT:    vwsll.vi v24, v16, 8
; ZVBB-NEXT:    vwaddu.wv v24, v24, v8
; ZVBB-NEXT:    vsetvli a0, zero, e8, m8, ta, ma
; ZVBB-NEXT:    vmsne.vi v0, v24, 0
; ZVBB-NEXT:    vsetvli a0, zero, e8, m4, ta, ma
; ZVBB-NEXT:    vwsll.vi v24, v20, 8
; ZVBB-NEXT:    vwaddu.wv v24, v24, v12
; ZVBB-NEXT:    vsetvli a0, zero, e8, m8, ta, ma
; ZVBB-NEXT:    vmsne.vi v8, v24, 0
; ZVBB-NEXT:    ret
  %res = call <vscale x 128 x i1> @llvm.experimental.vector.interleave2.nxv128i1(<vscale x 64 x i1> %a, <vscale x 64 x i1> %b)
  ret <vscale x 128 x i1> %res
}

define <vscale x 128 x i8> @vector_interleave_nxv128i8_nxv64i8(<vscale x 64 x i8> %a, <vscale x 64 x i8> %b) {
; CHECK-LABEL: vector_interleave_nxv128i8_nxv64i8:
; CHECK:       # %bb.0:
; CHECK-NEXT:    vmv8r.v v24, v8
; CHECK-NEXT:    vsetvli a0, zero, e8, m4, ta, ma
; CHECK-NEXT:    vwaddu.vv v8, v24, v16
; CHECK-NEXT:    li a0, -1
; CHECK-NEXT:    vwmaccu.vx v8, a0, v16
; CHECK-NEXT:    vwaddu.vv v0, v28, v20
; CHECK-NEXT:    vwmaccu.vx v0, a0, v20
; CHECK-NEXT:    vmv8r.v v16, v0
; CHECK-NEXT:    ret
;
; ZVBB-LABEL: vector_interleave_nxv128i8_nxv64i8:
; ZVBB:       # %bb.0:
; ZVBB-NEXT:    vmv8r.v v24, v8
; ZVBB-NEXT:    vsetvli a0, zero, e8, m4, ta, ma
; ZVBB-NEXT:    vwsll.vi v8, v16, 8
; ZVBB-NEXT:    vwaddu.wv v8, v8, v24
; ZVBB-NEXT:    vwsll.vi v0, v20, 8
; ZVBB-NEXT:    vwaddu.wv v0, v0, v28
; ZVBB-NEXT:    vmv8r.v v16, v0
; ZVBB-NEXT:    ret
  %res = call <vscale x 128 x i8> @llvm.experimental.vector.interleave2.nxv128i8(<vscale x 64 x i8> %a, <vscale x 64 x i8> %b)
  ret <vscale x 128 x i8> %res
}

define <vscale x 64 x i16> @vector_interleave_nxv64i16_nxv32i16(<vscale x 32 x i16> %a, <vscale x 32 x i16> %b) {
; CHECK-LABEL: vector_interleave_nxv64i16_nxv32i16:
; CHECK:       # %bb.0:
; CHECK-NEXT:    vmv8r.v v24, v8
; CHECK-NEXT:    vsetvli a0, zero, e16, m4, ta, ma
; CHECK-NEXT:    vwaddu.vv v8, v24, v16
; CHECK-NEXT:    li a0, -1
; CHECK-NEXT:    vwmaccu.vx v8, a0, v16
; CHECK-NEXT:    vwaddu.vv v0, v28, v20
; CHECK-NEXT:    vwmaccu.vx v0, a0, v20
; CHECK-NEXT:    vmv8r.v v16, v0
; CHECK-NEXT:    ret
;
; ZVBB-LABEL: vector_interleave_nxv64i16_nxv32i16:
; ZVBB:       # %bb.0:
; ZVBB-NEXT:    vmv8r.v v24, v8
; ZVBB-NEXT:    vsetvli a0, zero, e16, m4, ta, ma
; ZVBB-NEXT:    vwsll.vi v8, v16, 16
; ZVBB-NEXT:    vwaddu.wv v8, v8, v24
; ZVBB-NEXT:    vwsll.vi v0, v20, 16
; ZVBB-NEXT:    vwaddu.wv v0, v0, v28
; ZVBB-NEXT:    vmv8r.v v16, v0
; ZVBB-NEXT:    ret
  %res = call <vscale x 64 x i16> @llvm.experimental.vector.interleave2.nxv64i16(<vscale x 32 x i16> %a, <vscale x 32 x i16> %b)
  ret <vscale x 64 x i16> %res
}

define <vscale x 32 x i32> @vector_interleave_nxv32i32_nxv16i32(<vscale x 16 x i32> %a, <vscale x 16 x i32> %b) {
; CHECK-LABEL: vector_interleave_nxv32i32_nxv16i32:
; CHECK:       # %bb.0:
; CHECK-NEXT:    vmv8r.v v24, v8
; CHECK-NEXT:    vsetvli a0, zero, e32, m4, ta, ma
; CHECK-NEXT:    vwaddu.vv v8, v24, v16
; CHECK-NEXT:    li a0, -1
; CHECK-NEXT:    vwmaccu.vx v8, a0, v16
; CHECK-NEXT:    vwaddu.vv v0, v28, v20
; CHECK-NEXT:    vwmaccu.vx v0, a0, v20
; CHECK-NEXT:    vmv8r.v v16, v0
; CHECK-NEXT:    ret
;
; ZVBB-LABEL: vector_interleave_nxv32i32_nxv16i32:
; ZVBB:       # %bb.0:
; ZVBB-NEXT:    li a0, 32
; ZVBB-NEXT:    vsetvli a1, zero, e32, m4, ta, ma
; ZVBB-NEXT:    vwsll.vx v24, v16, a0
; ZVBB-NEXT:    vwaddu.wv v24, v24, v8
; ZVBB-NEXT:    vwsll.vx v0, v20, a0
; ZVBB-NEXT:    vwaddu.wv v0, v0, v12
; ZVBB-NEXT:    vmv8r.v v8, v24
; ZVBB-NEXT:    vmv8r.v v16, v0
; ZVBB-NEXT:    ret
  %res = call <vscale x 32 x i32> @llvm.experimental.vector.interleave2.nxv32i32(<vscale x 16 x i32> %a, <vscale x 16 x i32> %b)
  ret <vscale x 32 x i32> %res
}

define <vscale x 16 x i64> @vector_interleave_nxv16i64_nxv8i64(<vscale x 8 x i64> %a, <vscale x 8 x i64> %b) {
; CHECK-LABEL: vector_interleave_nxv16i64_nxv8i64:
; CHECK:       # %bb.0:
; CHECK-NEXT:    addi sp, sp, -16
; CHECK-NEXT:    .cfi_def_cfa_offset 16
; CHECK-NEXT:    csrr a0, vlenb
; CHECK-NEXT:    slli a0, a0, 3
; CHECK-NEXT:    sub sp, sp, a0
; CHECK-NEXT:    .cfi_escape 0x0f, 0x0d, 0x72, 0x00, 0x11, 0x10, 0x22, 0x11, 0x08, 0x92, 0xa2, 0x38, 0x00, 0x1e, 0x22 # sp + 16 + 8 * vlenb
; CHECK-NEXT:    vmv8r.v v0, v8
; CHECK-NEXT:    csrr a0, vlenb
; CHECK-NEXT:    srli a0, a0, 1
; CHECK-NEXT:    vsetvli a1, zero, e16, m2, ta, mu
; CHECK-NEXT:    vid.v v24
; CHECK-NEXT:    vsrl.vi v8, v24, 1
; CHECK-NEXT:    vand.vi v24, v24, 1
; CHECK-NEXT:    vmsne.vi v10, v24, 0
; CHECK-NEXT:    vmv8r.v v24, v0
; CHECK-NEXT:    vmv4r.v v12, v4
; CHECK-NEXT:    vmv1r.v v0, v10
; CHECK-NEXT:    vadd.vx v8, v8, a0, v0.t
; CHECK-NEXT:    vmv4r.v v28, v16
; CHECK-NEXT:    vsetvli zero, zero, e64, m8, ta, ma
; CHECK-NEXT:    vrgatherei16.vv v0, v24, v8
; CHECK-NEXT:    addi a0, sp, 16
; CHECK-NEXT:    vs8r.v v0, (a0) # Unknown-size Folded Spill
; CHECK-NEXT:    vmv4r.v v16, v12
; CHECK-NEXT:    vrgatherei16.vv v24, v16, v8
; CHECK-NEXT:    vl8r.v v8, (a0) # Unknown-size Folded Reload
; CHECK-NEXT:    vmv.v.v v16, v24
; CHECK-NEXT:    csrr a0, vlenb
; CHECK-NEXT:    slli a0, a0, 3
; CHECK-NEXT:    add sp, sp, a0
; CHECK-NEXT:    addi sp, sp, 16
; CHECK-NEXT:    ret
;
; ZVBB-LABEL: vector_interleave_nxv16i64_nxv8i64:
; ZVBB:       # %bb.0:
; ZVBB-NEXT:    addi sp, sp, -16
; ZVBB-NEXT:    .cfi_def_cfa_offset 16
; ZVBB-NEXT:    csrr a0, vlenb
; ZVBB-NEXT:    slli a0, a0, 3
; ZVBB-NEXT:    sub sp, sp, a0
; ZVBB-NEXT:    .cfi_escape 0x0f, 0x0d, 0x72, 0x00, 0x11, 0x10, 0x22, 0x11, 0x08, 0x92, 0xa2, 0x38, 0x00, 0x1e, 0x22 # sp + 16 + 8 * vlenb
; ZVBB-NEXT:    vmv8r.v v0, v8
; ZVBB-NEXT:    csrr a0, vlenb
; ZVBB-NEXT:    srli a0, a0, 1
; ZVBB-NEXT:    vsetvli a1, zero, e16, m2, ta, mu
; ZVBB-NEXT:    vid.v v24
; ZVBB-NEXT:    vsrl.vi v8, v24, 1
; ZVBB-NEXT:    vand.vi v24, v24, 1
; ZVBB-NEXT:    vmsne.vi v10, v24, 0
; ZVBB-NEXT:    vmv8r.v v24, v0
; ZVBB-NEXT:    vmv4r.v v12, v4
; ZVBB-NEXT:    vmv1r.v v0, v10
; ZVBB-NEXT:    vadd.vx v8, v8, a0, v0.t
; ZVBB-NEXT:    vmv4r.v v28, v16
; ZVBB-NEXT:    vsetvli zero, zero, e64, m8, ta, ma
; ZVBB-NEXT:    vrgatherei16.vv v0, v24, v8
; ZVBB-NEXT:    addi a0, sp, 16
; ZVBB-NEXT:    vs8r.v v0, (a0) # Unknown-size Folded Spill
; ZVBB-NEXT:    vmv4r.v v16, v12
; ZVBB-NEXT:    vrgatherei16.vv v24, v16, v8
; ZVBB-NEXT:    vl8r.v v8, (a0) # Unknown-size Folded Reload
; ZVBB-NEXT:    vmv.v.v v16, v24
; ZVBB-NEXT:    csrr a0, vlenb
; ZVBB-NEXT:    slli a0, a0, 3
; ZVBB-NEXT:    add sp, sp, a0
; ZVBB-NEXT:    addi sp, sp, 16
; ZVBB-NEXT:    ret
  %res = call <vscale x 16 x i64> @llvm.experimental.vector.interleave2.nxv16i64(<vscale x 8 x i64> %a, <vscale x 8 x i64> %b)
  ret <vscale x 16 x i64> %res
}

declare <vscale x 128 x i1> @llvm.experimental.vector.interleave2.nxv128i1(<vscale x 64 x i1>, <vscale x 64 x i1>)
declare <vscale x 128 x i8> @llvm.experimental.vector.interleave2.nxv128i8(<vscale x 64 x i8>, <vscale x 64 x i8>)
declare <vscale x 64 x i16> @llvm.experimental.vector.interleave2.nxv64i16(<vscale x 32 x i16>, <vscale x 32 x i16>)
declare <vscale x 32 x i32> @llvm.experimental.vector.interleave2.nxv32i32(<vscale x 16 x i32>, <vscale x 16 x i32>)
declare <vscale x 16 x i64> @llvm.experimental.vector.interleave2.nxv16i64(<vscale x 8 x i64>, <vscale x 8 x i64>)

; Floats

define <vscale x 4 x half> @vector_interleave_nxv4f16_nxv2f16(<vscale x 2 x half> %a, <vscale x 2 x half> %b) {
; CHECK-LABEL: vector_interleave_nxv4f16_nxv2f16:
; CHECK:       # %bb.0:
; CHECK-NEXT:    vsetvli a0, zero, e16, mf2, ta, ma
; CHECK-NEXT:    vwaddu.vv v10, v8, v9
; CHECK-NEXT:    li a0, -1
; CHECK-NEXT:    vwmaccu.vx v10, a0, v9
; CHECK-NEXT:    csrr a0, vlenb
; CHECK-NEXT:    srli a0, a0, 2
; CHECK-NEXT:    vsetvli a1, zero, e16, m1, ta, ma
; CHECK-NEXT:    vslidedown.vx v8, v10, a0
; CHECK-NEXT:    add a1, a0, a0
; CHECK-NEXT:    vsetvli zero, a1, e16, m1, ta, ma
; CHECK-NEXT:    vslideup.vx v10, v8, a0
; CHECK-NEXT:    vmv.v.v v8, v10
; CHECK-NEXT:    ret
;
; ZVBB-LABEL: vector_interleave_nxv4f16_nxv2f16:
; ZVBB:       # %bb.0:
; ZVBB-NEXT:    vsetvli a0, zero, e16, mf2, ta, ma
; ZVBB-NEXT:    vwsll.vi v10, v9, 16
; ZVBB-NEXT:    vwaddu.wv v10, v10, v8
; ZVBB-NEXT:    csrr a0, vlenb
; ZVBB-NEXT:    srli a0, a0, 2
; ZVBB-NEXT:    vsetvli a1, zero, e16, m1, ta, ma
; ZVBB-NEXT:    vslidedown.vx v8, v10, a0
; ZVBB-NEXT:    add a1, a0, a0
; ZVBB-NEXT:    vsetvli zero, a1, e16, m1, ta, ma
; ZVBB-NEXT:    vslideup.vx v10, v8, a0
; ZVBB-NEXT:    vmv.v.v v8, v10
; ZVBB-NEXT:    ret
  %res = call <vscale x 4 x half> @llvm.experimental.vector.interleave2.nxv4f16(<vscale x 2 x half> %a, <vscale x 2 x half> %b)
  ret <vscale x 4 x half> %res
}

define <vscale x 8 x half> @vector_interleave_nxv8f16_nxv4f16(<vscale x 4 x half> %a, <vscale x 4 x half> %b) {
; CHECK-LABEL: vector_interleave_nxv8f16_nxv4f16:
; CHECK:       # %bb.0:
; CHECK-NEXT:    vsetvli a0, zero, e16, m1, ta, ma
; CHECK-NEXT:    vwaddu.vv v10, v8, v9
; CHECK-NEXT:    li a0, -1
; CHECK-NEXT:    vwmaccu.vx v10, a0, v9
; CHECK-NEXT:    vmv2r.v v8, v10
; CHECK-NEXT:    ret
;
; ZVBB-LABEL: vector_interleave_nxv8f16_nxv4f16:
; ZVBB:       # %bb.0:
; ZVBB-NEXT:    vsetvli a0, zero, e16, m1, ta, ma
; ZVBB-NEXT:    vwsll.vi v10, v9, 16
; ZVBB-NEXT:    vwaddu.wv v10, v10, v8
; ZVBB-NEXT:    vmv2r.v v8, v10
; ZVBB-NEXT:    ret
  %res = call <vscale x 8 x half> @llvm.experimental.vector.interleave2.nxv8f16(<vscale x 4 x half> %a, <vscale x 4 x half> %b)
  ret <vscale x 8 x half> %res
}

define <vscale x 4 x float> @vector_interleave_nxv4f32_nxv2f32(<vscale x 2 x float> %a, <vscale x 2 x float> %b) {
; CHECK-LABEL: vector_interleave_nxv4f32_nxv2f32:
; CHECK:       # %bb.0:
; CHECK-NEXT:    vsetvli a0, zero, e32, m1, ta, ma
; CHECK-NEXT:    vwaddu.vv v10, v8, v9
; CHECK-NEXT:    li a0, -1
; CHECK-NEXT:    vwmaccu.vx v10, a0, v9
; CHECK-NEXT:    vmv2r.v v8, v10
; CHECK-NEXT:    ret
;
; ZVBB-LABEL: vector_interleave_nxv4f32_nxv2f32:
; ZVBB:       # %bb.0:
; ZVBB-NEXT:    li a0, 32
; ZVBB-NEXT:    vsetvli a1, zero, e32, m1, ta, ma
; ZVBB-NEXT:    vwsll.vx v10, v9, a0
; ZVBB-NEXT:    vwaddu.wv v10, v10, v8
; ZVBB-NEXT:    vmv2r.v v8, v10
; ZVBB-NEXT:    ret
  %res = call <vscale x 4 x float> @llvm.experimental.vector.interleave2.nxv4f32(<vscale x 2 x float> %a, <vscale x 2 x float> %b)
  ret <vscale x 4 x float> %res
}

define <vscale x 16 x half> @vector_interleave_nxv16f16_nxv8f16(<vscale x 8 x half> %a, <vscale x 8 x half> %b) {
; CHECK-LABEL: vector_interleave_nxv16f16_nxv8f16:
; CHECK:       # %bb.0:
; CHECK-NEXT:    vsetvli a0, zero, e16, m2, ta, ma
; CHECK-NEXT:    vwaddu.vv v12, v8, v10
; CHECK-NEXT:    li a0, -1
; CHECK-NEXT:    vwmaccu.vx v12, a0, v10
; CHECK-NEXT:    vmv4r.v v8, v12
; CHECK-NEXT:    ret
;
; ZVBB-LABEL: vector_interleave_nxv16f16_nxv8f16:
; ZVBB:       # %bb.0:
; ZVBB-NEXT:    vsetvli a0, zero, e16, m2, ta, ma
; ZVBB-NEXT:    vwsll.vi v12, v10, 16
; ZVBB-NEXT:    vwaddu.wv v12, v12, v8
; ZVBB-NEXT:    vmv4r.v v8, v12
; ZVBB-NEXT:    ret
  %res = call <vscale x 16 x half> @llvm.experimental.vector.interleave2.nxv16f16(<vscale x 8 x half> %a, <vscale x 8 x half> %b)
  ret <vscale x 16 x half> %res
}

define <vscale x 8 x float> @vector_interleave_nxv8f32_nxv4f32(<vscale x 4 x float> %a, <vscale x 4 x float> %b) {
; CHECK-LABEL: vector_interleave_nxv8f32_nxv4f32:
; CHECK:       # %bb.0:
; CHECK-NEXT:    vsetvli a0, zero, e32, m2, ta, ma
; CHECK-NEXT:    vwaddu.vv v12, v8, v10
; CHECK-NEXT:    li a0, -1
; CHECK-NEXT:    vwmaccu.vx v12, a0, v10
; CHECK-NEXT:    vmv4r.v v8, v12
; CHECK-NEXT:    ret
;
; ZVBB-LABEL: vector_interleave_nxv8f32_nxv4f32:
; ZVBB:       # %bb.0:
; ZVBB-NEXT:    li a0, 32
; ZVBB-NEXT:    vsetvli a1, zero, e32, m2, ta, ma
; ZVBB-NEXT:    vwsll.vx v12, v10, a0
; ZVBB-NEXT:    vwaddu.wv v12, v12, v8
; ZVBB-NEXT:    vmv4r.v v8, v12
; ZVBB-NEXT:    ret
  %res = call <vscale x 8 x float> @llvm.experimental.vector.interleave2.nxv8f32(<vscale x 4 x float> %a, <vscale x 4 x float> %b)
  ret <vscale x 8 x float> %res
}

define <vscale x 4 x double> @vector_interleave_nxv4f64_nxv2f64(<vscale x 2 x double> %a, <vscale x 2 x double> %b) {
; CHECK-LABEL: vector_interleave_nxv4f64_nxv2f64:
; CHECK:       # %bb.0:
; CHECK-NEXT:    csrr a0, vlenb
; CHECK-NEXT:    srli a0, a0, 2
; CHECK-NEXT:    vsetvli a1, zero, e16, m1, ta, mu
; CHECK-NEXT:    vid.v v12
; CHECK-NEXT:    vsrl.vi v16, v12, 1
; CHECK-NEXT:    vand.vi v12, v12, 1
; CHECK-NEXT:    vmsne.vi v0, v12, 0
; CHECK-NEXT:    vadd.vx v16, v16, a0, v0.t
; CHECK-NEXT:    vsetvli zero, zero, e64, m4, ta, ma
; CHECK-NEXT:    vrgatherei16.vv v12, v8, v16
; CHECK-NEXT:    vmv.v.v v8, v12
; CHECK-NEXT:    ret
;
; ZVBB-LABEL: vector_interleave_nxv4f64_nxv2f64:
; ZVBB:       # %bb.0:
; ZVBB-NEXT:    csrr a0, vlenb
; ZVBB-NEXT:    srli a0, a0, 2
; ZVBB-NEXT:    vsetvli a1, zero, e16, m1, ta, mu
; ZVBB-NEXT:    vid.v v12
; ZVBB-NEXT:    vsrl.vi v16, v12, 1
; ZVBB-NEXT:    vand.vi v12, v12, 1
; ZVBB-NEXT:    vmsne.vi v0, v12, 0
; ZVBB-NEXT:    vadd.vx v16, v16, a0, v0.t
; ZVBB-NEXT:    vsetvli zero, zero, e64, m4, ta, ma
; ZVBB-NEXT:    vrgatherei16.vv v12, v8, v16
; ZVBB-NEXT:    vmv.v.v v8, v12
; ZVBB-NEXT:    ret
  %res = call <vscale x 4 x double> @llvm.experimental.vector.interleave2.nxv4f64(<vscale x 2 x double> %a, <vscale x 2 x double> %b)
  ret <vscale x 4 x double> %res
}


declare <vscale x 4 x half> @llvm.experimental.vector.interleave2.nxv4f16(<vscale x 2 x half>, <vscale x 2 x half>)
declare <vscale x 8 x half> @llvm.experimental.vector.interleave2.nxv8f16(<vscale x 4 x half>, <vscale x 4 x half>)
declare <vscale x 4 x float> @llvm.experimental.vector.interleave2.nxv4f32(<vscale x 2 x float>, <vscale x 2 x float>)
declare <vscale x 16 x half> @llvm.experimental.vector.interleave2.nxv16f16(<vscale x 8 x half>, <vscale x 8 x half>)
declare <vscale x 8 x float> @llvm.experimental.vector.interleave2.nxv8f32(<vscale x 4 x float>, <vscale x 4 x float>)
declare <vscale x 4 x double> @llvm.experimental.vector.interleave2.nxv4f64(<vscale x 2 x double>, <vscale x 2 x double>)

define <vscale x 64 x half> @vector_interleave_nxv64f16_nxv32f16(<vscale x 32 x half> %a, <vscale x 32 x half> %b) {
; CHECK-LABEL: vector_interleave_nxv64f16_nxv32f16:
; CHECK:       # %bb.0:
; CHECK-NEXT:    vmv8r.v v24, v8
; CHECK-NEXT:    vsetvli a0, zero, e16, m4, ta, ma
; CHECK-NEXT:    vwaddu.vv v8, v24, v16
; CHECK-NEXT:    li a0, -1
; CHECK-NEXT:    vwmaccu.vx v8, a0, v16
; CHECK-NEXT:    vwaddu.vv v0, v28, v20
; CHECK-NEXT:    vwmaccu.vx v0, a0, v20
; CHECK-NEXT:    vmv8r.v v16, v0
; CHECK-NEXT:    ret
;
; ZVBB-LABEL: vector_interleave_nxv64f16_nxv32f16:
; ZVBB:       # %bb.0:
; ZVBB-NEXT:    vmv8r.v v24, v8
; ZVBB-NEXT:    vsetvli a0, zero, e16, m4, ta, ma
; ZVBB-NEXT:    vwsll.vi v8, v16, 16
; ZVBB-NEXT:    vwaddu.wv v8, v8, v24
; ZVBB-NEXT:    vwsll.vi v0, v20, 16
; ZVBB-NEXT:    vwaddu.wv v0, v0, v28
; ZVBB-NEXT:    vmv8r.v v16, v0
; ZVBB-NEXT:    ret
  %res = call <vscale x 64 x half> @llvm.experimental.vector.interleave2.nxv64f16(<vscale x 32 x half> %a, <vscale x 32 x half> %b)
  ret <vscale x 64 x half> %res
}

define <vscale x 32 x float> @vector_interleave_nxv32f32_nxv16f32(<vscale x 16 x float> %a, <vscale x 16 x float> %b) {
; CHECK-LABEL: vector_interleave_nxv32f32_nxv16f32:
; CHECK:       # %bb.0:
; CHECK-NEXT:    vmv8r.v v24, v8
; CHECK-NEXT:    vsetvli a0, zero, e32, m4, ta, ma
; CHECK-NEXT:    vwaddu.vv v8, v24, v16
; CHECK-NEXT:    li a0, -1
; CHECK-NEXT:    vwmaccu.vx v8, a0, v16
; CHECK-NEXT:    vwaddu.vv v0, v28, v20
; CHECK-NEXT:    vwmaccu.vx v0, a0, v20
; CHECK-NEXT:    vmv8r.v v16, v0
; CHECK-NEXT:    ret
;
; ZVBB-LABEL: vector_interleave_nxv32f32_nxv16f32:
; ZVBB:       # %bb.0:
; ZVBB-NEXT:    li a0, 32
; ZVBB-NEXT:    vsetvli a1, zero, e32, m4, ta, ma
; ZVBB-NEXT:    vwsll.vx v24, v16, a0
; ZVBB-NEXT:    vwaddu.wv v24, v24, v8
; ZVBB-NEXT:    vwsll.vx v0, v20, a0
; ZVBB-NEXT:    vwaddu.wv v0, v0, v12
; ZVBB-NEXT:    vmv8r.v v8, v24
; ZVBB-NEXT:    vmv8r.v v16, v0
; ZVBB-NEXT:    ret
  %res = call <vscale x 32 x float> @llvm.experimental.vector.interleave2.nxv32f32(<vscale x 16 x float> %a, <vscale x 16 x float> %b)
  ret <vscale x 32 x float> %res
}

define <vscale x 16 x double> @vector_interleave_nxv16f64_nxv8f64(<vscale x 8 x double> %a, <vscale x 8 x double> %b) {
; CHECK-LABEL: vector_interleave_nxv16f64_nxv8f64:
; CHECK:       # %bb.0:
; CHECK-NEXT:    addi sp, sp, -16
; CHECK-NEXT:    .cfi_def_cfa_offset 16
; CHECK-NEXT:    csrr a0, vlenb
; CHECK-NEXT:    slli a0, a0, 3
; CHECK-NEXT:    sub sp, sp, a0
; CHECK-NEXT:    .cfi_escape 0x0f, 0x0d, 0x72, 0x00, 0x11, 0x10, 0x22, 0x11, 0x08, 0x92, 0xa2, 0x38, 0x00, 0x1e, 0x22 # sp + 16 + 8 * vlenb
; CHECK-NEXT:    vmv8r.v v0, v8
; CHECK-NEXT:    csrr a0, vlenb
; CHECK-NEXT:    srli a0, a0, 1
; CHECK-NEXT:    vsetvli a1, zero, e16, m2, ta, mu
; CHECK-NEXT:    vid.v v24
; CHECK-NEXT:    vsrl.vi v8, v24, 1
; CHECK-NEXT:    vand.vi v24, v24, 1
; CHECK-NEXT:    vmsne.vi v10, v24, 0
; CHECK-NEXT:    vmv8r.v v24, v0
; CHECK-NEXT:    vmv4r.v v12, v4
; CHECK-NEXT:    vmv1r.v v0, v10
; CHECK-NEXT:    vadd.vx v8, v8, a0, v0.t
; CHECK-NEXT:    vmv4r.v v28, v16
; CHECK-NEXT:    vsetvli zero, zero, e64, m8, ta, ma
; CHECK-NEXT:    vrgatherei16.vv v0, v24, v8
; CHECK-NEXT:    addi a0, sp, 16
; CHECK-NEXT:    vs8r.v v0, (a0) # Unknown-size Folded Spill
; CHECK-NEXT:    vmv4r.v v16, v12
; CHECK-NEXT:    vrgatherei16.vv v24, v16, v8
; CHECK-NEXT:    vl8r.v v8, (a0) # Unknown-size Folded Reload
; CHECK-NEXT:    vmv.v.v v16, v24
; CHECK-NEXT:    csrr a0, vlenb
; CHECK-NEXT:    slli a0, a0, 3
; CHECK-NEXT:    add sp, sp, a0
; CHECK-NEXT:    addi sp, sp, 16
; CHECK-NEXT:    ret
;
; ZVBB-LABEL: vector_interleave_nxv16f64_nxv8f64:
; ZVBB:       # %bb.0:
; ZVBB-NEXT:    addi sp, sp, -16
; ZVBB-NEXT:    .cfi_def_cfa_offset 16
; ZVBB-NEXT:    csrr a0, vlenb
; ZVBB-NEXT:    slli a0, a0, 3
; ZVBB-NEXT:    sub sp, sp, a0
; ZVBB-NEXT:    .cfi_escape 0x0f, 0x0d, 0x72, 0x00, 0x11, 0x10, 0x22, 0x11, 0x08, 0x92, 0xa2, 0x38, 0x00, 0x1e, 0x22 # sp + 16 + 8 * vlenb
; ZVBB-NEXT:    vmv8r.v v0, v8
; ZVBB-NEXT:    csrr a0, vlenb
; ZVBB-NEXT:    srli a0, a0, 1
; ZVBB-NEXT:    vsetvli a1, zero, e16, m2, ta, mu
; ZVBB-NEXT:    vid.v v24
; ZVBB-NEXT:    vsrl.vi v8, v24, 1
; ZVBB-NEXT:    vand.vi v24, v24, 1
; ZVBB-NEXT:    vmsne.vi v10, v24, 0
; ZVBB-NEXT:    vmv8r.v v24, v0
; ZVBB-NEXT:    vmv4r.v v12, v4
; ZVBB-NEXT:    vmv1r.v v0, v10
; ZVBB-NEXT:    vadd.vx v8, v8, a0, v0.t
; ZVBB-NEXT:    vmv4r.v v28, v16
; ZVBB-NEXT:    vsetvli zero, zero, e64, m8, ta, ma
; ZVBB-NEXT:    vrgatherei16.vv v0, v24, v8
; ZVBB-NEXT:    addi a0, sp, 16
; ZVBB-NEXT:    vs8r.v v0, (a0) # Unknown-size Folded Spill
; ZVBB-NEXT:    vmv4r.v v16, v12
; ZVBB-NEXT:    vrgatherei16.vv v24, v16, v8
; ZVBB-NEXT:    vl8r.v v8, (a0) # Unknown-size Folded Reload
; ZVBB-NEXT:    vmv.v.v v16, v24
; ZVBB-NEXT:    csrr a0, vlenb
; ZVBB-NEXT:    slli a0, a0, 3
; ZVBB-NEXT:    add sp, sp, a0
; ZVBB-NEXT:    addi sp, sp, 16
; ZVBB-NEXT:    ret
  %res = call <vscale x 16 x double> @llvm.experimental.vector.interleave2.nxv16f64(<vscale x 8 x double> %a, <vscale x 8 x double> %b)
  ret <vscale x 16 x double> %res
}

define <vscale x 8 x i32> @vector_interleave_nxv8i32_nxv4i32_poison(<vscale x 4 x i32> %a) {
; CHECK-LABEL: vector_interleave_nxv8i32_nxv4i32_poison:
; CHECK:       # %bb.0:
; CHECK-NEXT:    vsetvli a0, zero, e64, m4, ta, ma
; CHECK-NEXT:    vzext.vf2 v12, v8
; CHECK-NEXT:    vmv.v.v v8, v12
; CHECK-NEXT:    ret
;
; ZVBB-LABEL: vector_interleave_nxv8i32_nxv4i32_poison:
; ZVBB:       # %bb.0:
; ZVBB-NEXT:    vsetvli a0, zero, e64, m4, ta, ma
; ZVBB-NEXT:    vzext.vf2 v12, v8
; ZVBB-NEXT:    vmv.v.v v8, v12
; ZVBB-NEXT:    ret
  %res = call <vscale x 8 x i32> @llvm.experimental.vector.interleave2.nxv8i32(<vscale x 4 x i32> %a, <vscale x 4 x i32> poison)
  ret <vscale x 8 x i32> %res
}

define <vscale x 8 x i32> @vector_interleave_nxv8i32_nxv4i32_poison2(<vscale x 4 x i32> %a) {
; CHECK-LABEL: vector_interleave_nxv8i32_nxv4i32_poison2:
; CHECK:       # %bb.0:
; CHECK-NEXT:    vsetvli a0, zero, e64, m4, ta, ma
; CHECK-NEXT:    vzext.vf2 v12, v8
; CHECK-NEXT:    li a0, 32
; CHECK-NEXT:    vsll.vx v8, v12, a0
; CHECK-NEXT:    ret
;
; ZVBB-LABEL: vector_interleave_nxv8i32_nxv4i32_poison2:
; ZVBB:       # %bb.0:
; ZVBB-NEXT:    li a0, 32
; ZVBB-NEXT:    vsetvli a1, zero, e32, m2, ta, ma
; ZVBB-NEXT:    vwsll.vx v12, v8, a0
; ZVBB-NEXT:    vmv4r.v v8, v12
; ZVBB-NEXT:    ret
  %res = call <vscale x 8 x i32> @llvm.experimental.vector.interleave2.nxv8i32(<vscale x 4 x i32> poison, <vscale x 4 x i32> %a)
  ret <vscale x 8 x i32> %res
}

declare <vscale x 64 x half> @llvm.experimental.vector.interleave2.nxv64f16(<vscale x 32 x half>, <vscale x 32 x half>)
declare <vscale x 32 x float> @llvm.experimental.vector.interleave2.nxv32f32(<vscale x 16 x float>, <vscale x 16 x float>)
declare <vscale x 16 x double> @llvm.experimental.vector.interleave2.nxv16f64(<vscale x 8 x double>, <vscale x 8 x double>)<|MERGE_RESOLUTION|>--- conflicted
+++ resolved
@@ -18,15 +18,9 @@
 ; CHECK-NEXT:    vmerge.vim v8, v12, 1, v0
 ; CHECK-NEXT:    vwaddu.vv v12, v8, v10
 ; CHECK-NEXT:    li a0, -1
-<<<<<<< HEAD
 ; CHECK-NEXT:    vwmaccu.vx v12, a0, v10
-; CHECK-NEXT:    vmsne.vi v8, v14, 0
+; CHECK-NEXT:    vmsne.vi v2, v14, 0
 ; CHECK-NEXT:    vmsne.vi v0, v12, 0
-=======
-; CHECK-NEXT:    vwmaccu.vx v16, a0, v12
-; CHECK-NEXT:    vmsne.vi v2, v18, 0
-; CHECK-NEXT:    vmsne.vi v0, v16, 0
->>>>>>> e77f6742
 ; CHECK-NEXT:    csrr a0, vlenb
 ; CHECK-NEXT:    srli a0, a0, 2
 ; CHECK-NEXT:    add a1, a0, a0
