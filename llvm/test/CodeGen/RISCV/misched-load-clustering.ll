; REQUIRES: asserts
<<<<<<< HEAD
; RUN: llc -mtriple=riscv32 -verify-misched -riscv-misched-load-clustering=false \
; RUN:     -debug-only=machine-scheduler -o - 2>&1 < %s \
; RUN:   | FileCheck -check-prefix=NOCLUSTER %s
; RUN: llc -mtriple=riscv64 -verify-misched -riscv-misched-load-clustering=false \
=======
; RUN: llc -mtriple=riscv32 -verify-misched -riscv-misched-load-store-clustering=false \
; RUN:     -debug-only=machine-scheduler -o - 2>&1 < %s \
; RUN:   | FileCheck -check-prefix=NOCLUSTER %s
; RUN: llc -mtriple=riscv64 -verify-misched -riscv-misched-load-store-clustering=false \
>>>>>>> dd326b12
; RUN:     -debug-only=machine-scheduler -o - 2>&1 < %s \
; RUN:   | FileCheck -check-prefix=NOCLUSTER %s
; RUN: llc -mtriple=riscv32 -verify-misched \
; RUN:     -debug-only=machine-scheduler -o - 2>&1 < %s \
; RUN:   | FileCheck -check-prefix=LDCLUSTER %s
; RUN: llc -mtriple=riscv64 -verify-misched \
; RUN:     -debug-only=machine-scheduler -o - 2>&1 < %s \
; RUN:   | FileCheck -check-prefix=LDCLUSTER %s


define i32 @load_clustering_1(ptr nocapture %p) {
; NOCLUSTER: ********** MI Scheduling **********
; NOCLUSTER-LABEL: load_clustering_1:%bb.0
; NOCLUSTER: *** Final schedule for %bb.0 ***
; NOCLUSTER: SU(1): %1:gpr = LW %0:gpr, 12
; NOCLUSTER: SU(2): %2:gpr = LW %0:gpr, 8
; NOCLUSTER: SU(4): %4:gpr = LW %0:gpr, 4
; NOCLUSTER: SU(5): %6:gpr = LW %0:gpr, 16
;
; LDCLUSTER: ********** MI Scheduling **********
; LDCLUSTER-LABEL: load_clustering_1:%bb.0
; LDCLUSTER: *** Final schedule for %bb.0 ***
; LDCLUSTER: SU(4): %4:gpr = LW %0:gpr, 4
; LDCLUSTER: SU(2): %2:gpr = LW %0:gpr, 8
; LDCLUSTER: SU(1): %1:gpr = LW %0:gpr, 12
; LDCLUSTER: SU(5): %6:gpr = LW %0:gpr, 16
entry:
  %arrayidx0 = getelementptr inbounds i32, ptr %p, i32 3
  %val0 = load i32, ptr %arrayidx0
  %arrayidx1 = getelementptr inbounds i32, ptr %p, i32 2
  %val1 = load i32, ptr %arrayidx1
  %tmp0 = add i32 %val0, %val1
  %arrayidx2 = getelementptr inbounds i32, ptr %p, i32 1
  %val2 = load i32, ptr %arrayidx2
  %tmp1 = add i32 %tmp0, %val2
  %arrayidx3 = getelementptr inbounds i32, ptr %p, i32 4
  %val3 = load i32, ptr %arrayidx3
  %tmp2 = add i32 %tmp1, %val3
  ret i32 %tmp2
}<|MERGE_RESOLUTION|>--- conflicted
+++ resolved
@@ -1,15 +1,8 @@
 ; REQUIRES: asserts
-<<<<<<< HEAD
-; RUN: llc -mtriple=riscv32 -verify-misched -riscv-misched-load-clustering=false \
-; RUN:     -debug-only=machine-scheduler -o - 2>&1 < %s \
-; RUN:   | FileCheck -check-prefix=NOCLUSTER %s
-; RUN: llc -mtriple=riscv64 -verify-misched -riscv-misched-load-clustering=false \
-=======
 ; RUN: llc -mtriple=riscv32 -verify-misched -riscv-misched-load-store-clustering=false \
 ; RUN:     -debug-only=machine-scheduler -o - 2>&1 < %s \
 ; RUN:   | FileCheck -check-prefix=NOCLUSTER %s
 ; RUN: llc -mtriple=riscv64 -verify-misched -riscv-misched-load-store-clustering=false \
->>>>>>> dd326b12
 ; RUN:     -debug-only=machine-scheduler -o - 2>&1 < %s \
 ; RUN:   | FileCheck -check-prefix=NOCLUSTER %s
 ; RUN: llc -mtriple=riscv32 -verify-misched \
