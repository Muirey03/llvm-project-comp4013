--- conflicted
+++ resolved
@@ -222,15 +222,9 @@
   CGProfileSortKind callGraphProfileSort;
   bool checkSections;
   bool checkDynamicRelocs;
-<<<<<<< HEAD
-  llvm::DebugCompressionType compressDebugSections;
-  llvm::SmallVector<std::pair<llvm::GlobPattern, llvm::DebugCompressionType>, 0>
-      compressNonAllocSections;
-=======
   std::optional<llvm::DebugCompressionType> compressDebugSections;
   llvm::SmallVector<std::pair<llvm::GlobPattern, llvm::DebugCompressionType>, 0>
       compressSections;
->>>>>>> 65f07b80
   bool cref;
   llvm::SmallVector<std::pair<llvm::GlobPattern, uint64_t>, 0>
       deadRelocInNonAlloc;
