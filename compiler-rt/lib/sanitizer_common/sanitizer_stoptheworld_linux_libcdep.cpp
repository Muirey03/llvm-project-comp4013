--- conflicted
+++ resolved
@@ -213,11 +213,7 @@
     switch (thread_lister.ListThreads(&threads)) {
       case ThreadLister::Error:
         ResumeAllThreads();
-<<<<<<< HEAD
-        Report("Failed to list threads\n");
-=======
         VReport(1, "Failed to list threads\n");
->>>>>>> dd326b12
         return false;
       case ThreadLister::Incomplete:
         VReport(1, "Incomplete list\n");
