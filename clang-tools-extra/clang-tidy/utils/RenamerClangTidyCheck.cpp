--- conflicted
+++ resolved
@@ -123,12 +123,9 @@
   if (const auto *Method = dyn_cast<CXXMethodDecl>(ND)) {
     if (const CXXMethodDecl *Overridden = getOverrideMethod(Method))
       Canonical = cast<NamedDecl>(Overridden->getCanonicalDecl());
-<<<<<<< HEAD
-=======
     else if (const FunctionTemplateDecl *Primary = Method->getPrimaryTemplate())
       if (const FunctionDecl *TemplatedDecl = Primary->getTemplatedDecl())
         Canonical = cast<NamedDecl>(TemplatedDecl->getCanonicalDecl());
->>>>>>> 97025bd9
 
     if (Canonical != ND)
       return Canonical;
