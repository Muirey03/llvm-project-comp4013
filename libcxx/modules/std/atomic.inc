--- conflicted
+++ resolved
@@ -22,11 +22,7 @@
 
   // [atomics.ref.generic], class template atomic_ref
   // [atomics.ref.pointer], partial specialization for pointers
-<<<<<<< HEAD
-  // using std::atomic_ref _LIBCPP_USING_IF_EXISTS;
-=======
   using std::atomic_ref _LIBCPP_USING_IF_EXISTS;
->>>>>>> 97025bd9
 
   // [atomics.types.generic], class template atomic
   using std::atomic _LIBCPP_USING_IF_EXISTS;
